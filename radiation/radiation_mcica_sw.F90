! radiation_mcica_sw.F90 - Monte-Carlo Independent Column Approximation shortwave solver
!
! (C) Copyright 2015- ECMWF.
!
! This software is licensed under the terms of the Apache Licence Version 2.0
! which can be obtained at http://www.apache.org/licenses/LICENSE-2.0.
!
! In applying this licence, ECMWF does not waive the privileges and immunities
! granted to it by virtue of its status as an intergovernmental organisation
! nor does it submit to any jurisdiction.
!
! Author:  Robin Hogan
! Email:   r.j.hogan@ecmwf.int
!
! Modifications
!   2017-04-11  R. Hogan  Receive albedos at g-points
!   2017-04-22  R. Hogan  Store surface fluxes at all g-points
!   2017-10-23  R. Hogan  Renamed single-character variables
!   2022-05-12  P. Ukkonen Optimized reflectance-transmittance and broadband flux

#include "ecrad_config.h"

module radiation_mcica_sw

  public

contains

  ! Provides elemental function "delta_eddington"
#include "radiation_delta_eddington.h"

  !---------------------------------------------------------------------
  ! Shortwave Monte Carlo Independent Column Approximation
  ! (McICA). This implementation performs a clear-sky and a cloudy-sky
  ! calculation, and then weights the two to get the all-sky fluxes
  ! according to the total cloud cover. This method reduces noise for
  ! low cloud cover situations, and exploits the clear-sky
  ! calculations that are usually performed for diagnostic purposes
  ! simultaneously. The cloud generator has been carefully written
  ! such that the stochastic cloud field satisfies the prescribed
  ! overlap parameter accounting for this weighting.
  subroutine solver_mcica_sw(nlev,istartcol,iendcol, &
       &  config, single_level, cloud, & 
       &  od, ssa, g, od_cloud, ssa_cloud, g_cloud, &
       &  albedo_direct, albedo_diffuse, incoming_sw, &
       &  flux)

    use parkind1, only           : jprb
    use yomhook,  only           : lhook, dr_hook, jphook

    use radiation_io,   only           : nulerr, radiation_abort
    use radiation_config, only         : config_type
    use radiation_single_level, only   : single_level_type
    use radiation_cloud, only          : cloud_type
    use radiation_flux, only           : flux_type
    use radiation_two_stream, only     : calc_two_stream_gammas_sw, &
         &                               calc_reflectance_transmittance_sw, calc_reflectance_transmittance_sw
    use radiation_adding_ica_sw, only  : adding_ica_sw
    use radiation_cloud_generator, only: cloud_generator

    implicit none

    ! Inputs
    integer, intent(in) :: nlev               ! number of model levels
    integer, intent(in) :: istartcol, iendcol ! range of columns to process
    type(config_type),        intent(in) :: config
    type(single_level_type),  intent(in) :: single_level
    type(cloud_type),         intent(in) :: cloud

    ! Gas and aerosol optical depth, single-scattering albedo and
    ! asymmetry factor at each shortwave g-point
    real(jprb), intent(in), dimension(config%n_g_sw, nlev, istartcol:iendcol) :: &
         &  od, ssa, g

    ! Cloud and precipitation optical depth, single-scattering albedo and
    ! asymmetry factor in each shortwave band
    real(jprb), intent(in), dimension(config%n_bands_sw,nlev,istartcol:iendcol)   :: &
         &  od_cloud, ssa_cloud, g_cloud

    ! Direct and diffuse surface albedos, and the incoming shortwave
    ! flux into a plane perpendicular to the incoming radiation at
    ! top-of-atmosphere in each of the shortwave g points
    real(jprb), intent(in), dimension(config%n_g_sw,istartcol:iendcol) :: &
         &  albedo_direct, albedo_diffuse, incoming_sw

    ! Output
    type(flux_type), intent(inout):: flux

    ! Local variables

    ! Cosine of solar zenith angle
    real(jprb)                                 :: cos_sza

    ! Diffuse reflectance and transmittance for each layer in clear
    ! and all skies
    real(jprb), dimension(config%n_g_sw, nlev) :: ref_clear, trans_clear, reflectance, transmittance

    ! Fraction of direct beam scattered by a layer into the upwelling
    ! or downwelling diffuse streams, in clear and all skies
    real(jprb), dimension(config%n_g_sw, nlev) :: ref_dir_clear, trans_dir_diff_clear, ref_dir, trans_dir_diff

    ! Transmittance for the direct beam in clear and all skies
    real(jprb), dimension(config%n_g_sw, nlev) :: trans_dir_dir_clear, trans_dir_dir

    ! Fluxes per g point
    real(jprb), dimension(config%n_g_sw, nlev+1) :: flux_up, flux_dn_diffuse, flux_dn_direct

    ! Combined gas+aerosol+cloud optical depth, single scattering
    ! albedo and asymmetry factor
    real(jprb), dimension(config%n_g_sw) :: od_total, ssa_total, g_total

    ! Combined scattering optical depth
    real(jprb) :: scat_od

    ! Two-stream coefficients
    real(jprb), dimension(config%n_g_sw) :: gamma1, gamma2, gamma3

    ! Optical depth scaling from the cloud generator, zero indicating
    ! clear skies
    real(jprb), dimension(config%n_g_sw,nlev) :: od_scaling

    ! Modified optical depth after McICA scaling to represent cloud
    ! inhomogeneity
    real(jprb), dimension(config%n_g_sw) :: od_cloud_new

    ! Total cloud cover output from the cloud generator
    real(jprb) :: total_cloud_cover

<<<<<<< HEAD
    ! Faster broadband flux computation 
#ifdef __NEC__
    real(jprb), dimension(nlev+1,3) :: sum_aux
#else
    real(jprb) :: sums_up, sums_dn, sums_dn_dir
=======
    ! Temporary storage for more efficient summation
#ifdef DWD_REDUCTION_OPTIMIZATIONS
    real(jprb), dimension(nlev+1,3) :: sum_aux
#else
    real(jprb) :: sum_up, sum_dn_diff, sum_dn_dir
>>>>>>> 5ee0214b
#endif

    ! Number of g points
    integer :: ng

    ! Loop indices for level, column and g point
    integer :: jlev, jcol, jg

    real(jphook) :: hook_handle

    if (lhook) call dr_hook('radiation_mcica_sw:solver_mcica_sw',0,hook_handle)

    if (.not. config%do_clear) then
      write(nulerr,'(a)') '*** Error: shortwave McICA requires clear-sky calculation to be performed'
      call radiation_abort()      
    end if

    ng = config%n_g_sw

    ! Loop through columns
    do jcol = istartcol,iendcol
      ! Only perform calculation if sun above the horizon
      if (single_level%cos_sza(jcol) > 0.0_jprb) then
        cos_sza = single_level%cos_sza(jcol)

        ! Clear-sky calculation - first compute clear-sky reflectance,
        ! transmittance etc at each model level
        if (.not. config%do_sw_delta_scaling_with_gases) then
          ! Delta-Eddington scaling has already been performed to the
          ! aerosol part of od, ssa and g
          call calc_reflectance_transmittance_sw(ng*nlev, &
               &  cos_sza, od(:,:,jcol), ssa(:,:,jcol), g(:,:,jcol), &
               &  ref_clear, trans_clear, &
               &  ref_dir_clear, trans_dir_diff_clear, &
               &  trans_dir_dir_clear)
        else
          ! Apply delta-Eddington scaling to the aerosol-gas mixture
          do jlev = 1,nlev
            od_total  =  od(:,jlev,jcol)
            ssa_total = ssa(:,jlev,jcol)
            g_total   =   g(:,jlev,jcol)
            call delta_eddington(od_total, ssa_total, g_total)
            call calc_reflectance_transmittance_sw(ng, &
                 &  cos_sza, od_total, ssa_total, g_total, &
                 &  ref_clear(:,jlev),  trans_clear(:,jlev), &
                 &  ref_dir_clear(:,jlev), trans_dir_diff_clear(:,jlev), &
                 &  trans_dir_dir_clear(:,jlev) )
          end do
        end if

        ! Use adding method to compute fluxes
        call adding_ica_sw(ng, nlev, incoming_sw(:,jcol), &
             &  albedo_diffuse(:,jcol), albedo_direct(:,jcol), spread(cos_sza,1,ng), &
             &  ref_clear, trans_clear, ref_dir_clear, trans_dir_diff_clear, &
             &  trans_dir_dir_clear, flux_up, flux_dn_diffuse, flux_dn_direct)
        
<<<<<<< HEAD
        ! Sum over g-points to compute and save clear-sky broadband fluxes
#ifdef __NEC__
        ! Vectorize over levels when doing the broadband sum (8x faster on NEC)
        sum_aux(:,:) = 0._jprb
        do jg = 1, ng
          do jlev = 1, nlev+1
=======
        ! Sum over g-points to compute and save clear-sky broadband
        ! fluxes. Note that the built-in "sum" function is very slow,
        ! and before being replaced by the alternatives below
        ! accounted for around 40% of the total cost of this routine.
#ifdef DWD_REDUCTION_OPTIMIZATIONS
        ! Optimized summation for the NEC architecture
        sum_aux(:,:) = 0.0_jprb
        do jg = 1,ng
          do jlev = 1,nlev+1
>>>>>>> 5ee0214b
            sum_aux(jlev,1) = sum_aux(jlev,1) + flux_up(jg,jlev)
            sum_aux(jlev,2) = sum_aux(jlev,2) + flux_dn_direct(jg,jlev)
            sum_aux(jlev,3) = sum_aux(jlev,3) + flux_dn_diffuse(jg,jlev)
          end do
        end do
        flux%sw_up_clear(jcol,:) = sum_aux(:,1)
        flux%sw_dn_clear(jcol,:) = sum_aux(:,2) + sum_aux(:,3)
<<<<<<< HEAD
        if (allocated(flux%sw_dn_direct_clear)) flux%sw_dn_direct_clear(jcol,:) = sum_aux(:,2)
#else
        do jlev = 1, nlev+1
          sums_up = 0.0_jprb; sums_dn = 0.0_jprb; sums_dn_dir = 0.0_jprb
          !$omp simd reduction(+:sums_up, sums_dn, sums_dn_dir)
          do jg = 1, ng
            sums_up = sums_up + flux_up(jg,jlev)
            sums_dn = sums_dn + flux_dn_diffuse(jg,jlev)
            sums_dn_dir = sums_dn_dir + flux_dn_direct(jg,jlev)
          end do
          flux%sw_up_clear(jcol,jlev) = sums_up 
          flux%sw_dn_clear(jcol,jlev) = sums_dn + sums_dn_dir
          if (allocated(flux%sw_dn_direct_clear)) flux%sw_dn_direct_clear(jcol,jlev) = sums_dn_dir
        end do
#endif
=======
        if (allocated(flux%sw_dn_direct_clear)) then
          flux%sw_dn_direct_clear(jcol,:) = sum_aux(:,2)
        end if
#else
        ! Optimized summation for the x86-64 architecture
        do jlev = 1,nlev+1
          sum_up      = 0.0_jprb
          sum_dn_diff = 0.0_jprb
          sum_dn_dir  = 0.0_jprb
          !$omp simd reduction(+:sum_up, sum_dn_diff, sum_dn_dir)
          do jg = 1,ng
            sum_up      = sum_up      + flux_up(jg,jlev)
            sum_dn_diff = sum_dn_diff + flux_dn_diffuse(jg,jlev)
            sum_dn_dir  = sum_dn_dir  + flux_dn_direct(jg,jlev)
          end do
          flux%sw_up_clear(jcol,jlev) = sum_up
          flux%sw_dn_clear(jcol,jlev) = sum_dn_diff + sum_dn_dir
          if (allocated(flux%sw_dn_direct_clear)) then
            flux%sw_dn_direct_clear(jcol,jlev) = sum_dn_dir
          end if
        end do
#endif
        
>>>>>>> 5ee0214b
        ! Store spectral downwelling fluxes at surface
        do jg = 1,ng
          flux%sw_dn_diffuse_surf_clear_g(jg,jcol) = flux_dn_diffuse(jg,nlev+1)
          flux%sw_dn_direct_surf_clear_g(jg,jcol)  = flux_dn_direct(jg,nlev+1)
        end do

        ! Do cloudy-sky calculation
        call cloud_generator(ng, nlev, config%i_overlap_scheme, &
             &  single_level%iseed(jcol), &
             &  config%cloud_fraction_threshold, &
             &  cloud%fraction(jcol,:), cloud%overlap_param(jcol,:), &
             &  config%cloud_inhom_decorr_scaling, cloud%fractional_std(jcol,:), &
             &  config%pdf_sampler, od_scaling, total_cloud_cover, &
             &  use_beta_overlap=config%use_beta_overlap, &
             &  use_vectorizable_generator=config%use_vectorizable_generator)

        ! Store total cloud cover
        flux%cloud_cover_sw(jcol) = total_cloud_cover
        
        if (total_cloud_cover >= config%cloud_fraction_threshold) then
          ! Total-sky calculation
          do jlev = 1,nlev
            ! Compute combined gas+aerosol+cloud optical properties
            if (cloud%fraction(jcol,jlev) >= config%cloud_fraction_threshold) then
              do jg = 1,ng
                od_cloud_new(jg) = od_scaling(jg,jlev) &
                   &  * od_cloud(config%i_band_from_reordered_g_sw(jg),jlev,jcol)
                od_total(jg)  = od(jg,jlev,jcol) + od_cloud_new(jg)
                ssa_total(jg) = 0.0_jprb
                g_total(jg)   = 0.0_jprb

                ! In single precision we need to protect against the
                ! case that od_total > 0.0 and ssa_total > 0.0 but
                ! od_total*ssa_total == 0 due to underflow
                if (od_total(jg) > 0.0_jprb) then
                  scat_od = ssa(jg,jlev,jcol)*od(jg,jlev,jcol) &
                       &     + ssa_cloud(config%i_band_from_reordered_g_sw(jg),jlev,jcol) &
                       &     *  od_cloud_new(jg)
                  ssa_total(jg) = scat_od / od_total(jg)
                  if (scat_od > 0.0_jprb) then
                    g_total(jg) = (g(jg,jlev,jcol)*ssa(jg,jlev,jcol)*od(jg,jlev,jcol) &
                         &     +   g_cloud(config%i_band_from_reordered_g_sw(jg),jlev,jcol) &
                         &     * ssa_cloud(config%i_band_from_reordered_g_sw(jg),jlev,jcol) &
                         &     *  od_cloud_new(jg)) &
                         &     / scat_od
                  end if
                end if
              end do

              ! Apply delta-Eddington scaling to the cloud-aerosol-gas
              ! mixture
              if (config%do_sw_delta_scaling_with_gases) then
                call delta_eddington(od_total, ssa_total, g_total)
              end if

              ! Compute cloudy-sky reflectance, transmittance etc at
              ! each model level
              call calc_reflectance_transmittance_sw(ng, &
                   &  cos_sza, od_total, ssa_total, g_total, &
                   &  reflectance(:,jlev), transmittance(:,jlev), &
                   &  ref_dir(:,jlev), trans_dir_diff(:,jlev), &
                   &  trans_dir_dir(:,jlev))
            else
              ! Clear-sky layer: copy over clear-sky values
              do jg = 1,ng
                reflectance(jg,jlev) = ref_clear(jg,jlev)
                transmittance(jg,jlev) = trans_clear(jg,jlev)
                ref_dir(jg,jlev) = ref_dir_clear(jg,jlev)
                trans_dir_diff(jg,jlev) = trans_dir_diff_clear(jg,jlev)
                trans_dir_dir(jg,jlev) = trans_dir_dir_clear(jg,jlev)
              end do
            end if
          end do
            
          ! Use adding method to compute fluxes for an overcast sky
          call adding_ica_sw(ng, nlev, incoming_sw(:,jcol), &
               &  albedo_diffuse(:,jcol), albedo_direct(:,jcol), spread(cos_sza,1,ng), &
               &  reflectance, transmittance, ref_dir, trans_dir_diff, &
               &  trans_dir_dir, flux_up, flux_dn_diffuse, flux_dn_direct)
          
          ! Store overcast broadband fluxes
<<<<<<< HEAD
#ifdef __NEC__
          ! Vectorize over levels when doing the broadband sum (8x faster on NEC)
          sum_aux(:,:) = 0._jprb
          do jg = 1, ng
            do jlev = 1, nlev+1
=======
#ifdef DWD_REDUCTION_OPTIMIZATIONS
          sum_aux(:,:) = 0.0_jprb
          do jg = 1,ng
            do jlev = 1,nlev+1
>>>>>>> 5ee0214b
              sum_aux(jlev,1) = sum_aux(jlev,1) + flux_up(jg,jlev)
              sum_aux(jlev,2) = sum_aux(jlev,2) + flux_dn_direct(jg,jlev)
              sum_aux(jlev,3) = sum_aux(jlev,3) + flux_dn_diffuse(jg,jlev)
            end do
          end do
          flux%sw_up(jcol,:) = sum_aux(:,1)
          flux%sw_dn(jcol,:) = sum_aux(:,2) + sum_aux(:,3)
<<<<<<< HEAD
          if (allocated(flux%sw_dn_direct)) flux%sw_dn_direct(jcol,:) = sum_aux(:,2)
#else
          do jlev = 1, nlev+1
            sums_up = 0.0_jprb; sums_dn = 0.0_jprb; sums_dn_dir = 0.0_jprb
            !$omp simd reduction(+:sums_up, sums_dn, sums_dn_dir)
            do jg = 1, ng
              sums_up = sums_up + flux_up(jg,jlev)
              sums_dn = sums_dn + flux_dn_diffuse(jg,jlev)
              sums_dn_dir = sums_dn_dir + flux_dn_direct(jg,jlev)
            end do
            flux%sw_up(jcol,jlev) = sums_up 
            flux%sw_dn(jcol,jlev) = sums_dn + sums_dn_dir
            if (allocated(flux%sw_dn_direct)) flux%sw_dn_direct(jcol,jlev) = sums_dn_dir
          end do
#endif
=======
          if (allocated(flux%sw_dn_direct)) then
            flux%sw_dn_direct(jcol,:) = sum_aux(:,2)
          end if
#else
          do jlev = 1,nlev+1
            sum_up      = 0.0_jprb
            sum_dn_diff = 0.0_jprb
            sum_dn_dir  = 0.0_jprb
            !$omp simd reduction(+:sum_up, sum_dn_diff, sum_dn_dir)
            do jg = 1,ng
              sum_up      = sum_up      + flux_up(jg,jlev)
              sum_dn_diff = sum_dn_diff + flux_dn_diffuse(jg,jlev)
              sum_dn_dir  = sum_dn_dir  + flux_dn_direct(jg,jlev)
            end do
            flux%sw_up(jcol,jlev) = sum_up
            flux%sw_dn(jcol,jlev) = sum_dn_diff + sum_dn_dir
            if (allocated(flux%sw_dn_direct)) then
              flux%sw_dn_direct(jcol,jlev) = sum_dn_dir
            end if
          end do
#endif
          
>>>>>>> 5ee0214b
          ! Cloudy flux profiles currently assume completely overcast
          ! skies; perform weighted average with clear-sky profile
          do jlev = 1, nlev+1
            flux%sw_up(jcol,jlev) =  total_cloud_cover *flux%sw_up(jcol,jlev) &
                 &     + (1.0_jprb - total_cloud_cover)*flux%sw_up_clear(jcol,jlev)
            flux%sw_dn(jcol,jlev) =  total_cloud_cover *flux%sw_dn(jcol,jlev) &
                 &     + (1.0_jprb - total_cloud_cover)*flux%sw_dn_clear(jcol,jlev)
            if (allocated(flux%sw_dn_direct)) then
              flux%sw_dn_direct(jcol,jlev) = total_cloud_cover *flux%sw_dn_direct(jcol,jlev) &
                   &  + (1.0_jprb - total_cloud_cover)*flux%sw_dn_direct_clear(jcol,jlev)
            end if
          end do
          ! Likewise for surface spectral fluxes
          do jg = 1,ng
            flux%sw_dn_diffuse_surf_g(jg,jcol) = flux_dn_diffuse(jg,nlev+1)
            flux%sw_dn_direct_surf_g(jg,jcol)  = flux_dn_direct(jg,nlev+1)
            flux%sw_dn_diffuse_surf_g(jg,jcol) = total_cloud_cover *flux%sw_dn_diffuse_surf_g(jg,jcol) &
                 &                 + (1.0_jprb - total_cloud_cover)*flux%sw_dn_diffuse_surf_clear_g(jg,jcol)
            flux%sw_dn_direct_surf_g(jg,jcol)  = total_cloud_cover *flux%sw_dn_direct_surf_g(jg,jcol) &
                 &                 + (1.0_jprb - total_cloud_cover)*flux%sw_dn_direct_surf_clear_g(jg,jcol)
          end do

        else
          ! No cloud in profile and clear-sky fluxes already
          ! calculated: copy them over
          do jlev = 1, nlev+1
            flux%sw_up(jcol,jlev) = flux%sw_up_clear(jcol,jlev)
            flux%sw_dn(jcol,jlev) = flux%sw_dn_clear(jcol,jlev)
            if (allocated(flux%sw_dn_direct)) then
              flux%sw_dn_direct(jcol,jlev) = flux%sw_dn_direct_clear(jcol,jlev)
            end if
          end do
          do jg = 1,ng
            flux%sw_dn_diffuse_surf_g(jg,jcol) = flux%sw_dn_diffuse_surf_clear_g(jg,jcol)
            flux%sw_dn_direct_surf_g(jg,jcol)  = flux%sw_dn_direct_surf_clear_g(jg,jcol)
          end do

        end if ! Cloud is present in profile

      else
        ! Set fluxes to zero if sun is below the horizon
        do jlev = 1, nlev+1
          flux%sw_up(jcol,jlev) = 0.0_jprb
          flux%sw_dn(jcol,jlev) = 0.0_jprb
          if (allocated(flux%sw_dn_direct)) then
            flux%sw_dn_direct(jcol,jlev) = 0.0_jprb
          end if
          flux%sw_up_clear(jcol,jlev) = 0.0_jprb
          flux%sw_dn_clear(jcol,jlev) = 0.0_jprb
          if (allocated(flux%sw_dn_direct_clear)) then
            flux%sw_dn_direct_clear(jcol,jlev) = 0.0_jprb
          end if
        end do
        do jg = 1,ng
          flux%sw_dn_diffuse_surf_g(jg,jcol) = 0.0_jprb
          flux%sw_dn_direct_surf_g(jg,jcol)  = 0.0_jprb
          flux%sw_dn_diffuse_surf_clear_g(jg,jcol) = 0.0_jprb
          flux%sw_dn_direct_surf_clear_g(jg,jcol)  = 0.0_jprb
        end do
      end if ! Sun above horizon

    end do ! Loop over columns

    if (lhook) call dr_hook('radiation_mcica_sw:solver_mcica_sw',1,hook_handle)
    
  end subroutine solver_mcica_sw

end module radiation_mcica_sw<|MERGE_RESOLUTION|>--- conflicted
+++ resolved
@@ -53,8 +53,7 @@
     use radiation_single_level, only   : single_level_type
     use radiation_cloud, only          : cloud_type
     use radiation_flux, only           : flux_type
-    use radiation_two_stream, only     : calc_two_stream_gammas_sw, &
-         &                               calc_reflectance_transmittance_sw, calc_reflectance_transmittance_sw
+    use radiation_two_stream, only     : calc_ref_trans_sw
     use radiation_adding_ica_sw, only  : adding_ica_sw
     use radiation_cloud_generator, only: cloud_generator
 
@@ -112,9 +111,6 @@
     ! Combined scattering optical depth
     real(jprb) :: scat_od
 
-    ! Two-stream coefficients
-    real(jprb), dimension(config%n_g_sw) :: gamma1, gamma2, gamma3
-
     ! Optical depth scaling from the cloud generator, zero indicating
     ! clear skies
     real(jprb), dimension(config%n_g_sw,nlev) :: od_scaling
@@ -126,19 +122,11 @@
     ! Total cloud cover output from the cloud generator
     real(jprb) :: total_cloud_cover
 
-<<<<<<< HEAD
-    ! Faster broadband flux computation 
-#ifdef __NEC__
-    real(jprb), dimension(nlev+1,3) :: sum_aux
-#else
-    real(jprb) :: sums_up, sums_dn, sums_dn_dir
-=======
     ! Temporary storage for more efficient summation
 #ifdef DWD_REDUCTION_OPTIMIZATIONS
     real(jprb), dimension(nlev+1,3) :: sum_aux
 #else
     real(jprb) :: sum_up, sum_dn_diff, sum_dn_dir
->>>>>>> 5ee0214b
 #endif
 
     ! Number of g points
@@ -169,7 +157,7 @@
         if (.not. config%do_sw_delta_scaling_with_gases) then
           ! Delta-Eddington scaling has already been performed to the
           ! aerosol part of od, ssa and g
-          call calc_reflectance_transmittance_sw(ng*nlev, &
+          call calc_ref_trans_sw(ng*nlev, &
                &  cos_sza, od(:,:,jcol), ssa(:,:,jcol), g(:,:,jcol), &
                &  ref_clear, trans_clear, &
                &  ref_dir_clear, trans_dir_diff_clear, &
@@ -181,9 +169,9 @@
             ssa_total = ssa(:,jlev,jcol)
             g_total   =   g(:,jlev,jcol)
             call delta_eddington(od_total, ssa_total, g_total)
-            call calc_reflectance_transmittance_sw(ng, &
+            call calc_ref_trans_sw(ng, &
                  &  cos_sza, od_total, ssa_total, g_total, &
-                 &  ref_clear(:,jlev),  trans_clear(:,jlev), &
+                 &  ref_clear(:,jlev), trans_clear(:,jlev), &
                  &  ref_dir_clear(:,jlev), trans_dir_diff_clear(:,jlev), &
                  &  trans_dir_dir_clear(:,jlev) )
           end do
@@ -195,14 +183,6 @@
              &  ref_clear, trans_clear, ref_dir_clear, trans_dir_diff_clear, &
              &  trans_dir_dir_clear, flux_up, flux_dn_diffuse, flux_dn_direct)
         
-<<<<<<< HEAD
-        ! Sum over g-points to compute and save clear-sky broadband fluxes
-#ifdef __NEC__
-        ! Vectorize over levels when doing the broadband sum (8x faster on NEC)
-        sum_aux(:,:) = 0._jprb
-        do jg = 1, ng
-          do jlev = 1, nlev+1
-=======
         ! Sum over g-points to compute and save clear-sky broadband
         ! fluxes. Note that the built-in "sum" function is very slow,
         ! and before being replaced by the alternatives below
@@ -212,7 +192,6 @@
         sum_aux(:,:) = 0.0_jprb
         do jg = 1,ng
           do jlev = 1,nlev+1
->>>>>>> 5ee0214b
             sum_aux(jlev,1) = sum_aux(jlev,1) + flux_up(jg,jlev)
             sum_aux(jlev,2) = sum_aux(jlev,2) + flux_dn_direct(jg,jlev)
             sum_aux(jlev,3) = sum_aux(jlev,3) + flux_dn_diffuse(jg,jlev)
@@ -220,23 +199,6 @@
         end do
         flux%sw_up_clear(jcol,:) = sum_aux(:,1)
         flux%sw_dn_clear(jcol,:) = sum_aux(:,2) + sum_aux(:,3)
-<<<<<<< HEAD
-        if (allocated(flux%sw_dn_direct_clear)) flux%sw_dn_direct_clear(jcol,:) = sum_aux(:,2)
-#else
-        do jlev = 1, nlev+1
-          sums_up = 0.0_jprb; sums_dn = 0.0_jprb; sums_dn_dir = 0.0_jprb
-          !$omp simd reduction(+:sums_up, sums_dn, sums_dn_dir)
-          do jg = 1, ng
-            sums_up = sums_up + flux_up(jg,jlev)
-            sums_dn = sums_dn + flux_dn_diffuse(jg,jlev)
-            sums_dn_dir = sums_dn_dir + flux_dn_direct(jg,jlev)
-          end do
-          flux%sw_up_clear(jcol,jlev) = sums_up 
-          flux%sw_dn_clear(jcol,jlev) = sums_dn + sums_dn_dir
-          if (allocated(flux%sw_dn_direct_clear)) flux%sw_dn_direct_clear(jcol,jlev) = sums_dn_dir
-        end do
-#endif
-=======
         if (allocated(flux%sw_dn_direct_clear)) then
           flux%sw_dn_direct_clear(jcol,:) = sum_aux(:,2)
         end if
@@ -260,7 +222,6 @@
         end do
 #endif
         
->>>>>>> 5ee0214b
         ! Store spectral downwelling fluxes at surface
         do jg = 1,ng
           flux%sw_dn_diffuse_surf_clear_g(jg,jcol) = flux_dn_diffuse(jg,nlev+1)
@@ -318,11 +279,12 @@
 
               ! Compute cloudy-sky reflectance, transmittance etc at
               ! each model level
-              call calc_reflectance_transmittance_sw(ng, &
+              call calc_ref_trans_sw(ng, &
                    &  cos_sza, od_total, ssa_total, g_total, &
                    &  reflectance(:,jlev), transmittance(:,jlev), &
                    &  ref_dir(:,jlev), trans_dir_diff(:,jlev), &
                    &  trans_dir_dir(:,jlev))
+              
             else
               ! Clear-sky layer: copy over clear-sky values
               do jg = 1,ng
@@ -342,18 +304,10 @@
                &  trans_dir_dir, flux_up, flux_dn_diffuse, flux_dn_direct)
           
           ! Store overcast broadband fluxes
-<<<<<<< HEAD
-#ifdef __NEC__
-          ! Vectorize over levels when doing the broadband sum (8x faster on NEC)
-          sum_aux(:,:) = 0._jprb
-          do jg = 1, ng
-            do jlev = 1, nlev+1
-=======
 #ifdef DWD_REDUCTION_OPTIMIZATIONS
           sum_aux(:,:) = 0.0_jprb
           do jg = 1,ng
             do jlev = 1,nlev+1
->>>>>>> 5ee0214b
               sum_aux(jlev,1) = sum_aux(jlev,1) + flux_up(jg,jlev)
               sum_aux(jlev,2) = sum_aux(jlev,2) + flux_dn_direct(jg,jlev)
               sum_aux(jlev,3) = sum_aux(jlev,3) + flux_dn_diffuse(jg,jlev)
@@ -361,23 +315,6 @@
           end do
           flux%sw_up(jcol,:) = sum_aux(:,1)
           flux%sw_dn(jcol,:) = sum_aux(:,2) + sum_aux(:,3)
-<<<<<<< HEAD
-          if (allocated(flux%sw_dn_direct)) flux%sw_dn_direct(jcol,:) = sum_aux(:,2)
-#else
-          do jlev = 1, nlev+1
-            sums_up = 0.0_jprb; sums_dn = 0.0_jprb; sums_dn_dir = 0.0_jprb
-            !$omp simd reduction(+:sums_up, sums_dn, sums_dn_dir)
-            do jg = 1, ng
-              sums_up = sums_up + flux_up(jg,jlev)
-              sums_dn = sums_dn + flux_dn_diffuse(jg,jlev)
-              sums_dn_dir = sums_dn_dir + flux_dn_direct(jg,jlev)
-            end do
-            flux%sw_up(jcol,jlev) = sums_up 
-            flux%sw_dn(jcol,jlev) = sums_dn + sums_dn_dir
-            if (allocated(flux%sw_dn_direct)) flux%sw_dn_direct(jcol,jlev) = sums_dn_dir
-          end do
-#endif
-=======
           if (allocated(flux%sw_dn_direct)) then
             flux%sw_dn_direct(jcol,:) = sum_aux(:,2)
           end if
@@ -400,7 +337,6 @@
           end do
 #endif
           
->>>>>>> 5ee0214b
           ! Cloudy flux profiles currently assume completely overcast
           ! skies; perform weighted average with clear-sky profile
           do jlev = 1, nlev+1
