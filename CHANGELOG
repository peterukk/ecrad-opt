--- conflicted
+++ resolved
@@ -1,4 +1,3 @@
-<<<<<<< HEAD
 version 1.5
 	- Added ecCKD gas optics scheme and generalized cloud description
 	- Optimized the LW Tripleclouds solver for cloud but not aerosol
@@ -13,10 +12,9 @@
 	- Generalized clouds and aerosols can compute optical properties
 	  per g-point or band, controlled with
 	  do_cloud_aerosol_per_[lw|sw]_g_point
-=======
+
 version 1.4.1 (17 March 2021)
 	- Added Jupyter notebook to the practical directory
->>>>>>> 2ebefd76
 
 version 1.4.0 (5 November 2020)
 	- Replaced OpenIFS license with Apache License (version 2.0) and
