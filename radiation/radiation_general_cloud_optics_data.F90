! radiation_general_cloud_optics_data.F90 - Type to store generalized cloud optical properties
!
! (C) Copyright 2019- ECMWF.
!
! This software is licensed under the terms of the Apache Licence Version 2.0
! which can be obtained at http://www.apache.org/licenses/LICENSE-2.0.
!
! In applying this licence, ECMWF does not waive the privileges and immunities
! granted to it by virtue of its status as an intergovernmental organisation
! nor does it submit to any jurisdiction.
!
! Author:  Robin Hogan
! Email:   r.j.hogan@ecmwf.int
! License: see the COPYING file for details
!

module radiation_general_cloud_optics_data

  use parkind1, only : jprb

  implicit none

  public

  !---------------------------------------------------------------------
  ! This type holds the configuration information to compute optical
  ! properties for a particular type of cloud or hydrometeor in one of
  ! the shortwave or longwave
  type general_cloud_optics_type
    ! Band-specific (or g-point-specific) values as a look-up table
    ! versus effective radius dimensioned (nband,n_effective_radius)

    ! Extinction coefficient per unit mass (m2 kg-1)
    real(jprb), allocatable, dimension(:,:) :: &
         &  mass_ext

    ! Single-scattering albedo and asymmetry factor (dimensionless)
    real(jprb), allocatable, dimension(:,:) :: &
         &  ssa, asymmetry

    ! Number of effective radius coefficients, start value and
    ! interval in look-up table
    integer    :: n_effective_radius = 0
    real(jprb) :: effective_radius_0, d_effective_radius

    ! Name of cloud/precip type and scattering model
    ! (e.g. "mie_droplet", "fu-muskatel_ice"). These are used to
    ! generate the name of the data file from which the coefficients
    ! are read.
    character(len=511) :: type_name

    ! Do we use bands or g-points?
    logical :: use_bands = .false.

   contains
     procedure :: setup => setup_general_cloud_optics
     procedure :: add_optical_properties
     procedure :: save => save_general_cloud_optics_data

  end type general_cloud_optics_type

contains

  ! Provides elemental function "delta_eddington"
#include "radiation_delta_eddington.h"

  !---------------------------------------------------------------------
  ! Setup cloud optics coefficients by reading them from a file
  subroutine setup_general_cloud_optics(this, file_name, specdef, &
       &                                use_bands, use_thick_averaging, &
       &                                weighting_temperature, &
       &                                iverbose)

    use yomhook,                       only : lhook, dr_hook, jphook
    use easy_netcdf,                   only : netcdf_file
    use radiation_spectral_definition, only : spectral_definition_type
    use radiation_io,                  only : nulout, nulerr, radiation_abort

    class(general_cloud_optics_type), intent(inout)    :: this
    character(len=*), intent(in)               :: file_name
    type(spectral_definition_type), intent(in) :: specdef
    logical, intent(in), optional              :: use_bands, use_thick_averaging
    real(jprb), intent(in), optional           :: weighting_temperature ! K
    integer, intent(in), optional              :: iverbose

    ! Spectral properties read from file, dimensioned (wavenumber,
    ! n_effective_radius)
    real(jprb), dimension(:,:), allocatable :: mass_ext, & ! m2 kg-1
         &                                     ssa, asymmetry

    ! Reflectance of an infinitely thick cloud, needed for thick
    ! averaging
    real(jprb), dimension(:,:), allocatable :: ref_inf

    ! Coordinate variables from file
    real(jprb), dimension(:), allocatable :: wavenumber       ! cm-1
    real(jprb), dimension(:), allocatable :: effective_radius ! m

    ! Matrix mapping optical properties in the file to values per
    ! g-point or band, such that in the thin-averaging case,
    ! this%mass_ext=matmul(mapping,file%mass_ext), so mapping is
    ! dimensioned (ngpoint,nwav)
    real(jprb), dimension(:,:), allocatable :: mapping

    ! The NetCDF file containing the coefficients
    type(netcdf_file)  :: file

    real(jprb) :: diff_spread
    integer    :: iverb
    integer    :: nre  ! Number of effective radii
    integer    :: nwav ! Number of wavenumbers describing cloud

    logical    :: use_bands_local, use_thick_averaging_local

    real(jphook) :: hook_handle

    if (lhook) call dr_hook('radiation_general_cloud_optics_data:setup',0,hook_handle)

    ! Set local values of optional inputs
    if (present(iverbose)) then
      iverb = iverbose
    else
      iverb = 2
    end if

    if (present(use_bands)) then
      use_bands_local = use_bands
    else
      use_bands_local = .false.
    end if

    if (present(use_thick_averaging)) then
      use_thick_averaging_local = use_thick_averaging
    else
      use_thick_averaging_local = .false.
    end if

    ! Open the scattering file and configure the way it is read
    call file%open(trim(file_name), iverbose=iverb)
    !call file%transpose_matrices()

    ! Read coordinate variables
    call file%get('wavenumber', wavenumber)
    call file%get('effective_radius', effective_radius)

    ! Read the band-specific coefficients
    call file%get('mass_extinction_coefficient', mass_ext)
    call file%get('single_scattering_albedo', ssa)
    call file%get('asymmetry_factor', asymmetry)

    ! Close scattering file
    call file%close()

    ! Check effective radius is evenly spaced
    nre = size(effective_radius)
    ! Fractional range of differences, should be near zero for evenly
    ! spaced data
    diff_spread = (maxval(effective_radius(2:nre)-effective_radius(1:nre-1))  &
         &        -minval(effective_radius(2:nre)-effective_radius(1:nre-1))) &
         &      /  minval(abs(effective_radius(2:nre)-effective_radius(1:nre-1)))
    if (diff_spread > 0.01_jprb) then
      write(nulerr, '(a,a,a)') '*** Error: effective_radius in ', &
           &  trim(file_name), ', is not evenly spaced to 1%'
      call radiation_abort('Radiation configuration error')
    end if

    ! Set up effective radius coordinate variable
    this%n_effective_radius = nre
    this%effective_radius_0 = effective_radius(1)
    this%d_effective_radius = effective_radius(2) - effective_radius(1)

    nwav = size(wavenumber)

    ! Define the mapping matrix
    call specdef%calc_mapping(wavenumber, mapping, &
         weighting_temperature=weighting_temperature, use_bands=use_bands)

    ! Thick averaging should be performed on delta-Eddington scaled
    ! quantities (it makes no difference to thin averaging)
    call delta_eddington(mass_ext, ssa, asymmetry)

    ! Thin averaging
    this%mass_ext  = matmul(mapping, mass_ext)
    this%ssa       = matmul(mapping, mass_ext*ssa) / this%mass_ext
    this%asymmetry = matmul(mapping, mass_ext*ssa*asymmetry) / (this%mass_ext*this%ssa)

    if (use_thick_averaging_local) then
      ! Thick averaging as described by Edwards and Slingo (1996),
      ! modifying only the single-scattering albedo
      allocate(ref_inf(nwav, nre))

      ! Eqs. 18 and 17 of Edwards & Slingo (1996)
      ref_inf = sqrt((1.0_jprb - ssa) / (1.0_jprb - ssa*asymmetry))
      ref_inf = (1.0_jprb - ref_inf) / (1.0_jprb + ref_inf)
      ! Here the left-hand side is actually the averaged ref_inf
      this%ssa = matmul(mapping, ref_inf)
      ! Eq. 19 of Edwards and Slingo (1996)
      this%ssa = 4.0_jprb * this%ssa / ((1.0_jprb + this%ssa)**2 &
           &  - this%asymmetry * (1.0_jprb - this%ssa)**2)

      deallocate(ref_inf)
    end if

    deallocate(mapping)

    ! Revert back to unscaled quantities
    call revert_delta_eddington(this%mass_ext, this%ssa, this%asymmetry)

    if (iverb >= 2) then
      write(nulout,'(a,a)') '  File: ', trim(file_name)
      if (present(weighting_temperature)) then
        write(nulout,'(a,f7.1,a)') '  Weighting temperature: ', weighting_temperature, ' K'
      else
        write(nulout,'(a,f7.1,a)') '  Weighting temperature: ', specdef%reference_temperature, ' K'
      end if
      if (use_thick_averaging_local) then
        write(nulout,'(a)') '  SSA averaging: optically thick limit'
      else
        write(nulout,'(a)') '  SSA averaging: optically thin limit'
      end if
      if (use_bands_local) then
        write(nulout,'(a,i0,a)') '  Spectral discretization: ', specdef%nband, ' bands'
      else
        write(nulout,'(a,i0,a)') '  Spectral discretization: ', specdef%ng, ' g-points'
      end if
      write(nulout,'(a,i0,a,f6.1,a,f6.1,a)') '  Effective radius look-up: ', nre, ' points in range ', &
           &  effective_radius(1)*1.0e6_jprb, '-', effective_radius(nre)*1.0e6_jprb, ' um'
      write(nulout,'(a,i0,a,i0,a)') '  Wavenumber range: ', int(specdef%min_wavenumber()), '-', &
           &  int(specdef%max_wavenumber()), ' cm-1'
    end if

    if (lhook) call dr_hook('radiation_general_cloud_optics_data:setup',1,hook_handle)

  end subroutine setup_general_cloud_optics


  !---------------------------------------------------------------------
  ! Add the optical properties of a particular cloud type to the
  ! accumulated optical properties of all cloud types
  subroutine add_optical_properties(this, ng_in, nlev, ncol, &
       &                            cloud_fraction, &
       &                            water_path, effective_radius, &
       &                            od, scat_od, scat_asymmetry)
    use yomhook, only : lhook, dr_hook, jphook
    class(general_cloud_optics_type), intent(in) :: this
    ! Allow size of inner dimension (number of g-points) to be known at compile time 
    ! Since this kernel is used for both SW and LW we also got to make sure ng_sw = ng_lw
#if defined NG_SW && defined NG_LW && NG_SW==NG_LW 
    integer, parameter :: ng = NG_SW
#else
#define ng ng_in
#endif
    ! Number of g points, levels and columns
    integer, intent(in) :: ng_in, nlev, ncol

    ! Properties of present cloud type, dimensioned (ncol,nlev)
#ifdef OPTIM_CODE 
    real(jprb), intent(in) :: cloud_fraction(ncol,nlev)
    real(jprb), intent(in) :: water_path(ncol,nlev)       ! kg m-2
    real(jprb), intent(in) :: effective_radius(ncol,nlev) ! m
#else
    real(jprb), intent(in) :: cloud_fraction(:,:)
    real(jprb), intent(in) :: water_path(:,:)       ! kg m-2
    real(jprb), intent(in) :: effective_radius(:,:) ! m
#endif

    ! Optical properties which are additive per cloud type,
    ! dimensioned (ng,nlev,ncol)
    real(jprb), intent(inout), dimension(ng,nlev,ncol) &
         &  :: od             ! Optical depth of layer
    real(jprb), intent(inout), dimension(ng,nlev,ncol), optional &
         &  :: scat_od, &     ! Scattering optical depth of layer
         &     scat_asymmetry ! Scattering optical depth x asymmetry factor
    real(jprb) :: od_local

    real(jprb) :: re_index, weight1, weight2
    integer :: ire

    integer :: jcol, jlev, jg, ret

    real(jphook) :: hook_handle

    if (lhook) call dr_hook('radiation_general_cloud_optics_data:add_optical_properties',0,hook_handle)

    if (present(scat_od)) then
      do jcol = 1,ncol
        do jlev = 1,nlev
          if (cloud_fraction(jcol, jlev) > 0.0_jprb) then
            re_index = max(1.0_jprb, min(1.0_jprb + (effective_radius(jcol,jlev)-this%effective_radius_0) &
                &              / this%d_effective_radius, this%n_effective_radius-0.0001_jprb))
            ire = int(re_index)
            weight2 = re_index - ire
            weight1 = 1.0_jprb - weight2
            do jg = 1, ng
              od_local = water_path(jcol, jlev) * (weight1*this%mass_ext(jg,ire) &
                &                                +weight2*this%mass_ext(jg,ire+1))
              od(jg,jlev,jcol) = od(jg,jlev,jcol) + od_local
              od_local = od_local * (weight1*this%ssa(jg,ire) &
                &                  +weight2*this%ssa(jg,ire+1))
              scat_od(jg,jlev,jcol) = scat_od(jg,jlev,jcol) + od_local
              scat_asymmetry(jg,jlev,jcol) = scat_asymmetry(jg,jlev,jcol) &
                & + od_local * (weight1*this%asymmetry(jg,ire) &
                &              +weight2*this%asymmetry(jg,ire+1))
            end do
          end if
        end do
      end do
    else
      ! No scattering: return the absorption optical depth
      do jcol = 1,ncol
        do jlev = 1,nlev
          if (water_path(jcol, jlev) > 0.0_jprb) then
<<<<<<< HEAD
            re_index = max(1.0, min(1.0_jprb + (effective_radius(jcol,jlev)-this%effective_radius_0) &
                &              / this%d_effective_radius, this%n_effective_radius-0.0001_jprb))
=======
            re_index = max(1.0_jprb, min(1.0_jprb + (effective_radius(jcol,jlev)-this%effective_radius_0) &
                 &              / this%d_effective_radius, this%n_effective_radius-0.0001_jprb))
>>>>>>> 6db82f92
            ire = int(re_index)
            weight2 = re_index - ire
            weight1 = 1.0_jprb - weight2
            od(:,jlev,jcol) = od(:,jlev,jcol) &
                &  + water_path(jcol, jlev) * (weight1*this%mass_ext(:,ire) &
                &                             +weight2*this%mass_ext(:,ire+1)) &
                &  * (1.0_jprb - (weight1*this%ssa(:,ire)+weight2*this%ssa(:,ire+1)))
          end if
        end do
      end do
    end if

    if (lhook) call dr_hook('radiation_general_cloud_optics_data:add_optical_properties',1,hook_handle)

  end subroutine add_optical_properties


  !---------------------------------------------------------------------
  ! Return the Planck function (in W m-2 (cm-1)-1) for a given
  ! wavenumber (cm-1) and temperature (K), ensuring double precision
  ! for internal calculation
  elemental function calc_planck_function_wavenumber(wavenumber, temperature)

    use parkind1,            only : jprb, jprd
    use radiation_constants, only : SpeedOfLight, BoltzmannConstant, PlanckConstant

    real(jprb), intent(in) :: wavenumber  ! cm-1
    real(jprb), intent(in) :: temperature ! K
    real(jprb) :: calc_planck_function_wavenumber

    real(jprd) :: freq ! Hz
    real(jprd) :: planck_fn_freq ! W m-2 Hz-1

    freq = 100.0_jprd * real(SpeedOfLight,jprd) * real(wavenumber,jprd)
    planck_fn_freq = 2.0_jprd * real(PlanckConstant,jprd) * freq**3 &
         &  / (real(SpeedOfLight,jprd)**2 * (exp(real(PlanckConstant,jprd)*freq &
         &     /(real(BoltzmannConstant,jprd)*real(temperature,jprd))) - 1.0_jprd))
    calc_planck_function_wavenumber = real(planck_fn_freq * 100.0_jprd * real(SpeedOfLight,jprd), jprb)

  end function calc_planck_function_wavenumber

  !---------------------------------------------------------------------
  ! Save cloud optical properties in the named file
  subroutine save_general_cloud_optics_data(this, file_name, iverbose)

    use yomhook,     only : lhook, dr_hook, jphook
    use easy_netcdf, only : netcdf_file

    class(general_cloud_optics_type), intent(in) :: this
    character(len=*),                 intent(in) :: file_name
    integer,                optional, intent(in) :: iverbose

    ! Object for output NetCDF file
    type(netcdf_file) :: out_file

    real(jprb) :: effective_radius(this%n_effective_radius)
    integer :: ire
    
    real(jphook) :: hook_handle

    if (lhook) call dr_hook('radiation_general_cloud_optics_data:save',0,hook_handle)

    ! Create the file
    call out_file%create(trim(file_name), iverbose=iverbose)

    ! Define dimensions
    call out_file%define_dimension("band", size(this%mass_ext,1))
    call out_file%define_dimension("effective_radius", this%n_effective_radius)

    ! Put global attributes
    call out_file%put_global_attributes( &
         &   title_str="Optical properties of "//trim(this%type_name) &
         &   //" hydrometeors using the spectral intervals of ecRad", &
         &   source_str="ecRad offline radiation model")

    ! Define variables
    call out_file%define_variable("effective_radius", units_str="m", &
         &  long_name="Effective radius", dim1_name="effective_radius")
    call out_file%define_variable("mass_extinction_coefficient", units_str="m2 kg-1", &
         &  long_name="Mass-extinction coefficient", &
         &  dim2_name="effective_radius", dim1_name="band")
    call out_file%define_variable("single_scattering_albedo", units_str="1", &
         &  long_name="Single scattering albedo", &
         &  dim2_name="effective_radius", dim1_name="band")
    call out_file%define_variable("asymmetry_factor", units_str="1", &
         &  long_name="Asymmetry factor", &
         &  dim2_name="effective_radius", dim1_name="band")

    ! Define effective radius
    do ire = 1,this%n_effective_radius
      effective_radius(ire) = this%effective_radius_0 + this%d_effective_radius*(ire-1)
    end do
    
    ! Write variables
    call out_file%put("effective_radius", effective_radius)
    call out_file%put("mass_extinction_coefficient", this%mass_ext)
    call out_file%put("single_scattering_albedo", this%ssa)
    call out_file%put("asymmetry_factor", this%asymmetry)
    
    call out_file%close()

    if (lhook) call dr_hook('radiation_general_cloud_optics_data:save',1,hook_handle)

  end subroutine save_general_cloud_optics_data
  
end module radiation_general_cloud_optics_data<|MERGE_RESOLUTION|>--- conflicted
+++ resolved
@@ -310,20 +310,15 @@
       do jcol = 1,ncol
         do jlev = 1,nlev
           if (water_path(jcol, jlev) > 0.0_jprb) then
-<<<<<<< HEAD
-            re_index = max(1.0, min(1.0_jprb + (effective_radius(jcol,jlev)-this%effective_radius_0) &
-                &              / this%d_effective_radius, this%n_effective_radius-0.0001_jprb))
-=======
             re_index = max(1.0_jprb, min(1.0_jprb + (effective_radius(jcol,jlev)-this%effective_radius_0) &
                  &              / this%d_effective_radius, this%n_effective_radius-0.0001_jprb))
->>>>>>> 6db82f92
             ire = int(re_index)
             weight2 = re_index - ire
             weight1 = 1.0_jprb - weight2
             od(:,jlev,jcol) = od(:,jlev,jcol) &
-                &  + water_path(jcol, jlev) * (weight1*this%mass_ext(:,ire) &
-                &                             +weight2*this%mass_ext(:,ire+1)) &
-                &  * (1.0_jprb - (weight1*this%ssa(:,ire)+weight2*this%ssa(:,ire+1)))
+                 &  + water_path(jcol, jlev) * (weight1*this%mass_ext(:,ire) &
+                 &                             +weight2*this%mass_ext(:,ire+1)) &
+                 &  * (1.0_jprb - (weight1*this%ssa(:,ire)+weight2*this%ssa(:,ire+1)))
           end if
         end do
       end do
@@ -421,5 +416,5 @@
     if (lhook) call dr_hook('radiation_general_cloud_optics_data:save',1,hook_handle)
 
   end subroutine save_general_cloud_optics_data
-  
+
 end module radiation_general_cloud_optics_data