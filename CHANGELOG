version 1.5.1
	- Added Makefile_include.intel_atos to match compiler options on
	  ECMWF supercomputer, plus "-heap-arrays" which is necessary for
	  the Intel compiler
<<<<<<< HEAD
	- Fix occasional crash in single-precision fast_expm_exchange_3
	  for shortwave SPARTACUS entrapment
=======
	- Fixed radiation_random_numbers.F90 in single precision
>>>>>>> d36f44b0

version 1.5.0 (22 May 2022)
	- Added ecCKD gas optics scheme and generalized cloud description
	- Optimized the LW Tripleclouds solver for cloud but not aerosol
	  scattering
	- Added general spectral description of aerosol, compatible with
	  ecCKD gas optics model
	- Added 50 CKDMIP test profiles in test/ckdmip directory
	- General cloud and aerosol optics controlled with
	  use_general_cloud_optics and use_general_aerosol_optics
	- Added use_thick_cloud_spectral_averaging config vector
	  corresponding to cloud_type_name
	- Generalized clouds and aerosols can compute optical properties
	  per g-point or band, controlled with
	  do_cloud_aerosol_per_[lw|sw]_g_point
	- Default is to average albedo/emissivity source data to ecRad
	  bands/g-points, rather than just to find the nearest value
	  (i.e. do_nearest_spectral_sw_albedo and
	  do_nearest_spectral_lw_emiss are now false by default)
	- Replaced dry_sw_aerosol_mass_extinction and
	  aerosol_sw_extinction routines with dry_aerosol_mass_extinction
	  and aerosol_extinction, which take wavelength rather than band
	  number
	- "make GPROF=1" compiles with -pg option for the GNU profiler
	- For consistency with IFS, "PARKIND1_SINGLE" is now the
	  preprocessor variable to detect single precision
	- "make OMPFLAG=-DNO_OPENMP" compiles without OpenMP
	- Generalized aerosol has ability to read old-style aerosol
	  property files in predefined (e.g. RRTM) bands into the spectral
	  intervals of the ecCKD gas optics scheme
	- Added radiation_config:do_save_aerosol_optics namelist option to
	  save aerosol optical properties in aerosol_optics.nc, and "make
	  test_aerosol_averaging" in test/ifs to test the various
	  combinations of gas optics scheme and aerosol optics file
	- Added do_weighted_surface_mapping, which if false does not
	  weight the surface albedo/emissivity by the solar/terrestrial
	  reference Planck function, thereby reproducing ecRad-1.4.x
	  behaviour
	- Added Fu-Muskatel ice optics model, which can be used by the
	  generalized cloud optics and extends the Fu model to larger
	  effective radius

version 1.4.2 (15 October 2021)
	- radiation_config:do_write_double_precision writes fluxes as
	  doubles in NetCDF file, which reduces noise in heating rate
	  differences between two experiments
	- Added use_vectorizable_generator for vectorizable random number
	  generator that speeds-up McICA solver on NEC hardware
	- Numerous modifications to improve performance on DWD's NEC but
	  which don't affect performance on Intel
	- Removed unused radsurf code - use SPARTACUS-Surface instead

version 1.4.1 (17 March 2021)
	- Added Jupyter notebook to the practical directory

version 1.4.0 (5 November 2020)
	- Replaced OpenIFS license with Apache License (version 2.0) and
	  added copyright statements to each file
	- Bug fix in cum_cloud_cover_exp_exp that was triggered if exactly
	  zero overlap parameter between cloud objects
	- Corrected the metadata in fu_ice_scattering_rrtm.nc for the
	  meaning of the coefficients representing the single-scattering
	  albedo (or mass absorption coefficient) of ice in the longwave
	- Fixed bug in McICA solvers in single-precision where ssa*od can
	  underflow to zero even when the terms individually are larger than
	  zero

version 1.3.1 (10 August 2020)
	- Functional Dr Hook added by Ioan Hadade, enabled with "make
	  DR_HOOK=1"
	- Fix from Daniel Rieger in ifsrrtm/srtm_taumol[16-29].F90,
	  correcting a bug that violated bit-reproducibility when changing
	  the number of MPI tasks
	- Makefile_include.cray added by Ioan Hadade so that "make
	  PROFILE=cray" uses the Cray compiler, if available
	- Added securities to Fu ice optics: re <= 100um and g < 1
	- Added securities to SOCRATES liquid optics: 1.2um <= re <= 50um

version 1.3.0 (20 March 2020)
	- Corrected shortwave band fluxes in Cloudless and Homogeneous
	  solvers, which scaled the direct downwelling spectral flux by the
	  cosine of the solar zenith angle twice
	- Write "experiment" global attribute to output if
	  radiation_config variable "experiment_name" is present
	- Previously overlap_decorr_length_scaling=0.0 was ignored; now it
	  implements random overlap
	- Added the ecRad practical exercises to the "practical" directory
	- Removed non-functioning hooks to PSRAD code

version 1.2.0 (30 October 2019)
	- Increased default minimum cloud effective size to 100 m
	  (although 500 m is used in the IFS for better SPARTACUS
	  stability)
	- Reduced max_cloud_od to 16 for SPARTACUS stability
	- Allow water vapour to be specified by "h2o_mmr" or "h2o_vmr" if
	  "q" not present in input file
	- Fixed effective_size_scaling namelist variable, broken in v1.1.8
	- cos_solar_zenith_angle not needed if do_sw=false
	- skin_temperature set to lowest air temperature if not provided
	- Warning issued if default solar_irradiance of 1366 is used
	- Added radiation_config namelist variable "vmr_suffix_str"
	  (default "_vmr") to enable the expected variable names containing
	  gas volume mixing ratios to be overridden
	- Use the nf-config utility to set NETCDF_INCLUDE and NETCDF_LIB

version 1.1.10 (8 April 2019)
	- Renamed occurrences of "encroachment" with "entrapment" to match
	  terminology of Hogan et al. entrapment paper, but namelist
	  interface still accepts sw_encroachment_name (sw_entrapment_name
	  preferred) and encroachment_scaling (overhang_factor preferred).
	- Added gas%scale routine to scale gas concentrations and namelist
	  parameters driver_config%co2_scaling (and all gases) so that users
	  can easily test the effect of, for example, doubling CO2 or
	  setting it to zero.
	- Fixed parameterization of cloud scales in radiation_cloud to
	  optionally take as input the range of columns to process.
	- Redefined use of scale_factor in radiation_gas.F90

version 1.1.9 (9 Feb 2019)
	- Mapping from albedo/emissivity intevals to bands may be done as
	  before by selecting the nearest interval to the centre of each
	  band, or now by computing the fractional overlap of each interval
	  with each band.  This is controlled by the
	  do_nearest_spectral_[sw_albedo|lw_emiss] configuration parameter
	- The user can specify the spectral range of the albedo/emissivity
	  intervals using namelist parameters
	  [sw_albedo|lw_emiss]_wavelength_bound and
	  i_[sw_albedo|lw_emiss]_index, or calling the
	  config%define_[sw_albedo|lw_albedo]_intervals routines before
	  calling setup_radiation, which does the actual mapping once the
  	  ecRad bands are known
	- Parameterize cloud separation scale via radiation_driver
	  namelist options "cloud_separation_scale_[toa|surface|power]"
	- radiation_driver:do_correct_unphysical_inputs namelist option
	  does not simply warn about unphysical inputs (e.g. negative gas
	  concentrations) but fixes them
	- Replaced LwDiffusivity by 2.0 in
	  radiation_two_stream:calc_frac_scattered_diffuse_sw, which is
	  more consistent with the Zdunkowski scheme, but has a very small
	  effect

version 1.1.8 (17 January 2019)
	- easy_netcdf.F90 allows for reading and writing slices of larger
	  arrays and writing HDF5 files, overcoming the maximum array size
	  limitation of classic NetCDF files
	- cloud%inv_inhom_effective_size allows different effective sizes
	  for cloud inhomogeneities and cloud boundaries in SPARTACUS,
	  important for realistic behaviour when cloud fraction is near one,
	  and can be specified directly in the NetCDF input file
	- The namelist variable "do_ignore_inhom_effective_size" in
	  "driver_config" means that "inv_inhom_effective_size" will be
	  ignored if it is present in the file, reverting to the old
	  behaviour
	- Alternative input variables "inv_cloud_effective_separation" and
	  "inv_inhom_effective_separation" allow cloud structure for
	  SPARTACUS to be specified in a way less dependent on cloud
	  fraction
	- If "inv_cloud_effective_separation" provided but not
	  "inv_inhom_effective_separation" then the effective size of
	  inhomogeneities is computed as that for the clouds themselves
	  multiplied by the "cloud_inhom_separation_factor" namelist
	  variable from "driver_config" (or 1 if not provided).
	- Check physical bounds of inputs to radiation interface
	- [aerosol|ice|liq]_optics_override_file_name now read from namelist
	- radiation_homogeneous_[sl]w.F90 now stores spectral flux
	  profiles, if required

version 1.1.7 (8 January 2019)
	- Added "Cloudless" solvers in shortwave and longwave
	- Writing radiative_properties*.nc files now thread-safe
	- Fixed segmentation fault in solver_tripleclouds_sw when
	  do_save_spectral_flux .and. .not. do_sw_direct
	- Initialize shortwave properties in radiation_ifs_rrtm in case
	  sun is below horizon, needed for some compiler options
	- Modified test/ifs/ecrad_meridian.nc to allow sun to go below
	  horizon, rather than including the online correction for Earth
	  curvature.
	- Modified driver/ecrad_driver_read_input.F90 so that if sw_albedo
	  and lw_emissivity override namelist parameters are provided, they
	  don't also need to be provided in the input files

version 1.1.6 (17 December 2018)
	- Generalized "alpha" overlap matrix calculation to allow for
	  possibility that the two cloudy regions in the Tripleclouds
	  assumption are not of equal size
	- Introduced radiation_regions.F90 to compute region fractions and
	  optical depth scalings at the same time
	- New gamma distribution behaviour in Tripleclouds and SPARTACUS:
	  if fractional standard deviation FSD > 1.5 then use non-equal
	  fractions for the two cloudy regions, which better predicts
	  fluxes. Also set a minimum optical depth scaling of 1/40, which
	  means that Tripleclouds and SPARTACUS will give slightly different
	  fluxes from before (< 0.1 W m-2) even for FSD < 1.5
	- SPARTACUS shortwave encroachment uses new fast_expm_exchange
	  routine given that matrix to be exponentiated has a regular structure
	- Execution halts if gases not provided with 0 (well-mixed) or 2
	  dimensions; before execution silently continued with these gases
	  not present

version 1.1.5 (15 September 2018)
	- Added "Zero" option for sw_encroachment_name, which turns off
	  not only encroachment due to horizontal transport within regions,
	  but also encroachment due to horizontal transport between regions

version 1.1.4 (13 September 2018)
	- Added "Fractal" option for sw_encroachment_name, which makes a
	  better assumption about the cloud size distribution than
	  "Computed" in the part that uses the horizontal radiation
	  migration distance to work out how much exchange has occurred
	  under regions

version 1.1.3 (4 September 2018)
	- Added (shortwave) encroachment_scaling to namelist, configuring
	  how one assumes cloud boundaries line up in adjacent layers: 0.0
	  (the boundaries line up to the greatest extent possible given the
	  overlap parameter) and 1.0 (the boundaries line up to the minimum
	  extent possible, which was the old behaviour)
	- Fixed related minor bug where encroachment transfer rate was
	  computed from the edge lengths in the wrong layer

version 1.1.2 (3 September 2018)
	- Added Python script test/ifs/plot_ifs.py (thanks to Alessio
	  Bozzo)
	- Bug fix in calculation of direct horizontal migration distance
	  in radiation_spartacus_sw.F90
	- Added namelist parameter min_cloud_effective_size to help with
	  stability of SPARTACUS

version 1.1.1 (29 August 2018)
	- Complete reformulation of the calculation of horizontal
	  migration distances in radiation_spartacus_sw.F90
	- Option to set particulate single-scattering albedo and asymmetry
	  factor via namelist in LW and SW monochromatic case

version 1.1.0 (21 August 2018)
	- Clean-up for release
	- Updated test/i3rc/duplicate_profiles.sh to work with latest nco
	  tools

version 1.0.16 (7 May 2018)
	- "make PRINT_ENCROACHMENT_DATA=1" prints encroachment data from
	  SPARTACUS shortwave solver to units 101 and 102, which can be
	  tested with test/i3rc/plot_encroachment.m
	- Enabled radsurf canopies to include longwave gas
	  absorption/emission at full spectral resolution
	- Monochromatic shortwave properties now more consistent with 0.55
	  micron wavelength (g=0.86, ssa=0.999999, delta-Eddington applied)
	- Now pass in KLEV rather than a structure to ifsrrtm routines

version 1.0.15 (18 April 2018)
	- Added capability to provide aerosol optical properties rather
	  than mixing ratios, implemented via the add_aerosol_optics_direct
	  routine
	- Removed dummy "method" argument to calc_two_stream_gammas_?w
	- Removed a large number of unused dummy arguments
	- Updated README and test/ifs/ecrad_meridian_default_out_REFERENCE.nc

version 1.0.14 (23 March 2018)
	- Large number of improvements and fixes to the treatment of urban
	  areas

version 1.0.13 (14 March 2018)
	- Extra securities on transmittance, reflectance etc. in shortwave
	  SPARTACUS solver
	- Reduced default max_cloud_od for SPARTACUS solver to 18 for
	  stability
	- Finally fixed permute option when writing 3D array using
	  easy_netcdf.F90

version 1.0.12 (22 February 2018)
	- Optimized radiation_ifs_rrtm.F90 and radiation_cloud_generator.F90

version 1.0.11 (20 February 2018)
	- Corrected "computed encroachment" in SPARTACUS shortwave solver
	  to propagate migration distances according to overlap rules
	- Default configuration file in test/ifs directory is for Cycle
	  46R1 of IFS, which includes longwave scattering, fixes LW ice
	  optics bug and computes shortwave delta-Eddington scaling for
	  particulates only

version 1.0.10 (23 October 2017)
	- Added single precision option: compile with "make
	  SINGLE_PRECISION=1"
	- easy_netcdf can read 4D arrays (thanks to Alessio Bozzo)
	- Renamed single-character variables
	- New data/yi_ice_scattering_rrtm.nc with longwave extinction
	  rather than absorption coefficient (thanks to Mark Fielding)
	- Added security on n_scat_diffuse

version 1.0.9 (26 July 2017)
	- Refined shortwave SPARTACUS such that computed encroachment
	  estimates the number of diffuse scattering events and reduces the
	  migration distance accordingly
	- Optimized calculation of longwave reflection/transmission coeffs

version 1.0.8 (22 July 2017)
	- Added lognormal/gamma cloud PDF options that affect McICA,
	  Tripleclouds and SPARTACUS solvers: namelist entry
	  "cloud_pdf_shape_name" can be "Lognormal" or "Gamma" (default
	  "Gamma")
	- radiation_driver can read "iseed" variable for seeding the McICA
	  cloud generator
	- Added Yi et al. (2013) ice optics model (thanks to Mark
	  Fielding): namelist entry ice_model_name="Yi"

version 1.0.7 (7 July 2017)
	- Bug fix in reformulated SPARTACUS solver

version 1.0.6 (4 July 2017)
	- Reformulated shortwave SPARTACUS solver to have the option of
	  explicitly computing "encroachment" (what Shonk & Hogan called
	  "anomalous transport") accounting for expected horizontal
	  migration distance during a reflection event

version 1.0.5 (29 June 2017)
	- Added "urban" tile type

version 1.0.4 (24 April 2017)
	- Added "flat" and "vegetation" tile types
	- Added "make DEBUG=1" option for turning on debug flags

version 1.0.3 (11 April 2017)
	- Converted code to use "surface" type for multi-tile surfaces in
 	  future

(version 1.0.2surface - unstable intermediate version)

version 1.0.1 (15 February 2017)
	- Fixed Makefile options for PGI Fortran
	- Removed erroneous commas from test/i3rc/Makefile
	- Renamed variables shadowing intrinsics "scale" and "index"

version 1.0 (13 February 2017)
	- Read RADRRTM and RADSRTM from data directory
	- Renamed "PROFILE" in test/i3rc/Makefile to avoid clash with use
	  of the same name in top-level Makefile

version 0.9.48 (13 January 2017)
	- test/ifs now includes a test where aerosol is turned off, and a
	  reference output NetCDF file so that the compilation can be checked

version 0.9.47 (9 January 2017)
	- Can specify output precision via "is_double" argument in easy_netcdf
	- save_inputs stores iseed in double precision
	- test/i3rc contains I3RC test case
	- test/ifs contains IFS test case
	- Preliminary "Baran-2017" ice optics scheme: a new
	  parameterization derived from the Baran et al. (2016) ice optical
	  properties

version 0.9.46 (3 January 2017)
	- Added mcica_bidisperse.nc to enable McICA to reproduce the
	  two-mode PDF used by the Tripleclouds and SPARTACUS schemes

version 0.9.45 (25 November 2016)
	- Added OpenIFS license
	- Changed build system to use Makefile_include.<prof> files
	- Renamed package from "spartacus" to "ecrad"
	- Fixed writing of 3D arrays in easy_netcdf to permute
	  withorder=i_permute_3d(i_permute_3d)
	- Offline code can be run on input data written by
	  radiation_save:save_inputs
	- New file socrates_droplet_scattering_rrtm.nc with manually
 	  changed coefficients for shortwave band 11 to prevent singularity
	  in SSA calculation at re=25.733um.  Note that there is still a
	  singularity at re=1.63um in shortwave optical depth in band 10,
	  so effective radius should be capped to the range 2-50 microns.

version 0.9.44 (22 October 2016)
	- Revised aerosol scattering file aerosol_ifs_rrtm_43R1.nc
	- Fixed radiation_cloud_cover: it could access arrays out of
	  bounds - provided that the memory address was accessible this
	  would have had no impact since the data were not used

version 0.9.43 (23 September 2016)
	- RADRRTM and RADSRTM can now be read from directory in
	  environment variable "DATA"
	- do_fu_lw_ice_optics_bug is now a namelist option
	- Added Baran 2016 ice optics option
	- Optimized calculation of Planck function
	- Better ordered the printing of configuration information
	- Added configCY43R3.nam to match expected configuration in ECMWF
	  IFS cycle 43R3

version 0.9.42 (31 August 2016)
	- Optimized radiation_ifs_rrtm.F90 and added
	  rrtm_gas_optical_depth.F90 to replace rrtm_gasabs1a_140gp.F90
	- Optimized calc_two_stream_gammas_sw
	- Added Tripleclouds solvers in longwave and shortwave

version 0.9.41 (16 August 2016)
	- Added possibility to reproduce IFS bug in longwave ice where
	  single scattering albedo is one minus what it should be
	- Ensure initialization to zero of [od/ssa/g]_[sw/lw]_[liq/ice]
	  variables in radiation_cloud_optics.F90
	- Removed Dr Hook calls for small routines called many times:
	  everything in radiation_two_stream, plus
	  radiation_aerosol_optics_data:calc_rh_index, calc_liq_optics_*,
	  calc_ice_optics_*

version 0.9.40 (14 July 2016)
	- Updated files in ifs directory

version 0.9.39 (22 June 2016)
	- Renamed cloud_cover_* routines to cum_cloud_cover_* since they
	  compute the cumulative cloud cover, and added a "cloud_cover"
	  function that does actually compute the total cloud cover (only)
	- Use gamma rather than lognormal distribution for McICA to better
	  match the current IFS
	- radiation_cloud::set_overlap_param now uses the correct layer
	  separation from temperature and pressure, rather than an
	  approximate one using a constant atmospheric scale height
	- radiation_cloud_generator now correlates cloud inhomogeneities
	  between non-adjacent layers if the Exp-Exp overlap scheme is used
	- radiation_cloud_cover::cum_cloud_cover_exp_exp now checks for
	  pair_cloud_cover not consistent with the cumulative cloud cover
	  profile

version 0.9.38 (2 June 2016)
	- Added Tegen climatology data file and modified
	  radiation_aerosol_optics_data to read data files that don't
	  contain hydrophilic aerosols
	- Added Slingo (1989) and Lindner and Li (2000) liquid droplet
	  optics parameterizations for backwards compatibility with the IFS,
	  although note that Slingo (1989) has been found to have errors

version 0.9.37 (17 May 2016)
	- Added do_3d_lw_multilayer_effects to mirror the same for
	  shortwave.  This controls whether off-diagonal elements are
	  permitted in the total_albedo matrix - these represent the
	  probability that downwelling radiaton exiting a region is
	  reflected up in another region.  This may be due to transport
	  through cloud sides, or due to "anomalous" horizontal transport
	  where fluxes are homogenized in regions.  Unlike in the shortwave,
	  this option is not forced on if 3D effects are enabled; in fact,
	  it is probably better to turn it off in both 1D and 3D cases
	  because this homogenization is not likely to occur to any
	  significant degree in the longwave.
	- Added capability to select single/double precision in
	  easy_netcdf.F90, and radiative properties are now stored in double
	  precision.
	- Changed verbosity settings of driver: 2 = print *all* setup
 	  info, 3 = also print numbers of current profiles being processed.
	- radiation_ifs_rrtm now checks solar zenith angle for positivity
	  to decide whether to set incident solar radiation to zero


version 0.9.36 (10 May 2016)
	- Bug fix in radiation_monochromatic.F90: Planck profile calculation
	- Maximum 3D transfer rate is now configurable (max_3d_transfer_rate)
	- Inverse effective cloud size can be specified separately for eta
	  in the bands 0-0.45, 0.45-0.8 and 0.8-1 via high_inv_eff_size,
	  middle_inv_eff_size, low_inv_eff_size in the radiation_config
	  namelist.
	- License and copyright now in LICENSE and NOTICE; COPYING has
	  been removed
	- "ifs" directory added illustrating how the radiation scheme is
	  called from the IFS, including the routines for computing cloud
	  particle effective radius.

version 0.9.35 (29 April 2016)
	- Added Exponential-Exponential overlap capability to match
	  original IFS Raisanen cloud generator
	- Overlap in McICA can be selected with overlap_scheme_name in
	  namelist = Exp-Exp, Exp-Ran or Max-Ran
	- Removed test on od_over_mu0 in
	  calc_reflectance_transmittance_sw, which speeds up IFS
	  implementation
	- In same routine, increased minimum "k^2" to 1.0e-12_jprb which
	  removes noise in clear-sky upwelling versus solar zenith angle

version 0.9.34 (20 April 2016)
	- Added option to do delta-Eddington scaling after merging with
	  gases, which seems less "correct", but is how the original IFS
	  scheme works
	- Delta-Eddington now a header file included by several modules
	- Clarified that RRTMG license is now BSD 3-clause

version 0.9.33 (March 2016)
	- Removed PS-Rad implementation of RRTMG
	- Added delta-Eddington scaling of aerosol scattering properties

version 0.9.32 (17 March 2016)
	- Slight change to the way that cloud overlap is specified
	- Added aerosol optics data files matching IFS cycles
	- Default aerosol file is aerosol_ifs_rrtm_42R1.nc

version 0.9.31 (26 January 2016)
	- Print out description of aerosol types being used
	- Added iverbosesetup in order to specify separately the verbosity
	  of the setup and normal execution parts
	- Removed "is_verbose" from namelist
	- Removed "ncol" as an argument from the solvers
	- PS-Rad RRTMG option now prefixed by PSRAD in the code and the
	  directory structure; radiation_ifsrrtm renamed to
	  radiation_ifs_rrtm

version 0.9.30 (16 January 2016)
	- Bug fix: if layer overcast and only 2 regions then 3D
	  calculations not performed
	- Split cloud optics into separate source files

version 0.9.29 (7 January 2016)
	- Support for separate direct and diffuse shortwave albedos
	- Explicit loop indices in radiation_adding_ica_*w and
	  radiation_ifsrrtm speeds these routines up somewhat
	- Added capability to calculate longwave derivatives for Hogan &
	  Bozzo (2015) method
	- Faster longwave McICA solver if cloud scattering not represented
	- Added homogeneous solvers

version 0.9.28 (17 November 2015)
	- Added some comments to McICA parts and cleaned up

version 0.9.27 (13 November 2015)
	- Capped the transfer rate between regions in 3D SPARTACUS to "10"
	  per layer, equivalent to an optical depth of 10
	- Fixed cloud cover calculation in cloud generator
	- Fixed bug in McICA LW where surface Planck function taken from
	  wrong column
	- Optimized SW reflectance transmittance: use simple expression
	  for optically thin points

version 0.9.26 (6 November 2015)
	- Added no-scattering solver for McICA longwave, typically used in
	  clear skies when aerosol scattering is turned off

version 0.9.25 (4 November 2015)
	- Reordered gas and cloud optical properties to have g-point
	  varying fastest, leading to a significant speed-up

version 0.9.24 (4 November 2015)
	- Added possibility for radiation to be transported directly
	  between regions a and c, via clear_to_thick_fraction
	- Added capability for direct beam from overhead sun to pass
	  through cloud sides, to improve 3D effect for overhead sun
	- Read McICA PDF look-up table from mcica_lognormal.nc to
	  radiation_pdf_sampler.F90
	- Verified McICA cloud generator
	- Added capability to interpret overlap parameter as Hogan &
	  Illingworth's "alpha" rather than Shonk et al.'s "beta", made this
	  the default and verified that McICA and SPARTACUS give the same
	  total cloud cover.
	- Added capability to repeat calculation multiple times for better
	  profiling
	- Gas optics unit scaling now done all at once to avoid bugs
	  associated with part of mixing_ratio array being in one unit and
	  another part being in another unit (for the same gas)
	- Some optimization of gamma calculations

version 0.9.23 (19 October 2015)
	- Thresholds on gas optical depth now performed in
  	  radiation_ifsrrtm.F90 to avoid problems with unphysical ssa after
	  aerosol optics

version 0.9.22 (13 October 2015)
	- Protection for zero Kelvin in monochromatic Planck function
	- Check on dimensions read from aerosol optics file
	- Better diagnostic of aerosol settings in print_config
	- Included longwave internal radiation distribution
	  parameterization for 3D (config%do_lw_side_emissivity)
	- Added requirement for non-zero water content in
	  radiation_spartacus_?w.F90

version 0.9.21
	- Fixed the monochromatic option

version 0.9.20
	- Bug fixes in radiation_matrix.F90 and radiation_ifsrrtm.F90
	- Better printing of the configuration in radiation_config.F90

version 0.9.19 (not a stable version)
	- Moved solar irradiance from config to single_level

version 0.9.18
	- Module radiation_io for abort and output units
	- Started shortwave McICA implementation
	- Better IFS compatibility
	- Revised config_type structure

version 0.9.17
	- Optical depth thresholds now in the radiation namelist as
	  max_gas_od_3d and max_cloud_od
	- Can process limited number of columns via istartcol and iendcol
	  in the radiation_driver namelist
	- Fixed bug where upwelling longwave surface clear-sky flux was
	  underestimated if a cloud was present in lowest model level
	- Incoming solar flux scaled in radiation_ifsrrtm to match
	  requested TSI

version 0.9.16
	- Rather than turning off 3D radiation if OD in a region is too
	  high, we cap the OD of the cloud and still do 3D calculations.
	  Note that to enable 3D effect to be calculated, this is done even
	  if 3D effects are turned OFF.

version 0.9.15
	- Added capability to output fluxes per g-point with
	  do_save_gpoint_flux
	- Check for "ghost" clouds (zero water content, non-zero cloud
	  fraction)
	- 3D radiation only called if optical depth of gas < 8 and total
	  optical depth of thickest region < 30

version 0.9.14
	- Cleaned up the text output via separate "iverbose" config
	  variables for the driver and the main radiation code

version 0.9.13
	- driver/radiation_driver_config.F90 now handles the aspects of
	  the configuration that are limited to the driver rather than the
	  radiation code itself

version 0.9.12
	- Now use IFS version of RRTM-G gas optics
	- g_lw zeroed in radiation_interface

version 0.9.11
	- Monochromatic is now a run-time rather than compile-time option
	- Option to output spectral fluxes

version 0.9.10
	- Added overlap_decorr_length_scaling option for namelists

version 0.9.9
	- Added IFS RRTM code in ifsrrtm/
	- Added "make resort" in work/ to provide re-sorted g points for
	   radiation_rrtm.f90

version 0.9.8
	- Better compatibility with IFS: added dr_hook, nulout,
          nulerr, abor1
	- easy_netcdf into utilities library
 	- Revised the variable name convention in radiation/*.f90 so
           that can be converted to IFS coding norms if required

version 0.9.7
	- Added Fu (1996) and Fu et al. (1998) ice optics

version 0.9.6
	- Implemented aerosols

version 0.9.5
	- Implemented ice optics

version 0.9.4
	- Combined clear-sky calculations into single spartacus call
	- Fixed the optimized matrix operations for shortwave sparsity

version 0.9.3
	- Fixed ozone in standard atmosphere profiles
	- Fixed bug in Meador-Weaver direct transmittance calculation

version 0.9.2
	- First beta release<|MERGE_RESOLUTION|>--- conflicted
+++ resolved
@@ -2,12 +2,9 @@
 	- Added Makefile_include.intel_atos to match compiler options on
 	  ECMWF supercomputer, plus "-heap-arrays" which is necessary for
 	  the Intel compiler
-<<<<<<< HEAD
 	- Fix occasional crash in single-precision fast_expm_exchange_3
 	  for shortwave SPARTACUS entrapment
-=======
 	- Fixed radiation_random_numbers.F90 in single precision
->>>>>>> d36f44b0
 
 version 1.5.0 (22 May 2022)
 	- Added ecCKD gas optics scheme and generalized cloud description
