--- conflicted
+++ resolved
@@ -19,7 +19,6 @@
 !   2017-10-23  R Hogan  Renamed single-character variables
 !   2021-02-19  R Hogan  Security for shortwave singularity
 !   2022-11-22  P Ukkonen/R Hogan  Single precision uses no double precision
-!   2023-09-28  R Hogan  Increased security for single-precision SW "k"
 
 #include "ecrad_config.h"
 
@@ -172,7 +171,7 @@
   ! variation of Planck function within the layer.
   ! Optimized version: single precision, allow exp() and other expensive parts to 
   ! vectorize by placing conditional for small optical depths in a separate loop
-  subroutine calc_reflectance_transmittance_lw(ng, &
+  subroutine calc_ref_trans_lw(ng, &
        &    od, ssa, g, &
        &    planck_top, planck_bot, &
        &    reflectance, transmittance, source_up, source_dn, &
@@ -219,96 +218,10 @@
 #ifdef DO_DR_HOOK_TWO_STREAM
     real(jphook) :: hook_handle
 
-    if (lhook) call dr_hook('radiation_two_stream:calc_reflectance_transmittance_lw',0,hook_handle)
-#endif
-
-<<<<<<< HEAD
+    if (lhook) call dr_hook('radiation_two_stream:calc_ref_trans_lw',0,hook_handle)
+#endif
+
     associate (exponential=>transmittance, k_exponent=>source_up)
-=======
-! Added for DWD (2020)
-!NEC$ shortloop
-    do jg = 1, ng
-      if (od(jg) > 1.0e-3_jprd) then
-        k_exponent = sqrt(max((gamma1(jg) - gamma2(jg)) * (gamma1(jg) + gamma2(jg)), &
-             1.0e-12_jprd)) ! Eq 18 of Meador & Weaver (1980)
-        exponential = exp(-k_exponent*od(jg))
-        exponential2 = exponential*exponential
-        reftrans_factor = 1.0 / (k_exponent + gamma1(jg) + (k_exponent - gamma1(jg))*exponential2)
-        ! Meador & Weaver (1980) Eq. 25
-        reflectance(jg) = gamma2(jg) * (1.0_jprd - exponential2) * reftrans_factor
-        ! Meador & Weaver (1980) Eq. 26
-        transmittance(jg) = 2.0_jprd * k_exponent * exponential * reftrans_factor
-      
-        ! Compute upward and downward emission assuming the Planck
-        ! function to vary linearly with optical depth within the layer
-        ! (e.g. Wiscombe , JQSRT 1976).
-
-        ! Stackhouse and Stephens (JAS 1991) Eqs 5 & 12
-        coeff = (planck_bot(jg)-planck_top(jg)) / (od(jg)*(gamma1(jg)+gamma2(jg)))
-        coeff_up_top  =  coeff + planck_top(jg)
-        coeff_up_bot  =  coeff + planck_bot(jg)
-        coeff_dn_top  = -coeff + planck_top(jg)
-        coeff_dn_bot  = -coeff + planck_bot(jg)
-        source_up(jg) =  coeff_up_top - reflectance(jg) * coeff_dn_top - transmittance(jg) * coeff_up_bot
-        source_dn(jg) =  coeff_dn_bot - reflectance(jg) * coeff_up_bot - transmittance(jg) * coeff_dn_top
-      else
-        k_exponent = sqrt(max((gamma1(jg) - gamma2(jg)) * (gamma1(jg) + gamma2(jg)), &
-             1.0e-12_jprd)) ! Eq 18 of Meador & Weaver (1980)
-        reflectance(jg) = gamma2(jg) * od(jg)
-        transmittance(jg) = (1.0_jprb - k_exponent*od(jg)) / (1.0_jprb + od(jg)*(gamma1(jg)-k_exponent))
-        source_up(jg) = (1.0_jprb - reflectance(jg) - transmittance(jg)) &
-             &       * 0.5 * (planck_top(jg) + planck_bot(jg))
-        source_dn(jg) = source_up(jg)
-      end if
-    end do
-    
-#ifdef DO_DR_HOOK_TWO_STREAM
-    if (lhook) call dr_hook('radiation_two_stream:calc_reflectance_transmittance_lw',1,hook_handle)
-#endif
-  
-  end subroutine calc_reflectance_transmittance_lw
-  
-
-  !---------------------------------------------------------------------
-  ! Compute the longwave reflectance and transmittance to diffuse
-  ! radiation using the Meador & Weaver formulas, as well as the
-  ! upward flux at the top and the downward flux at the base of the
-  ! layer due to emission from within the layer assuming a linear
-  ! variation of Planck function within the layer; this version
-  ! computes gamma1 and gamma2 within the same routine.
-  subroutine calc_ref_trans_lw(ng, &
-       &    od, ssa, asymmetry, planck_top, planck_bot, &
-       &    reflectance, transmittance, source_up, source_dn)
-
-#ifdef DO_DR_HOOK_TWO_STREAM
-    use yomhook, only : lhook, dr_hook, jphook
-#endif
-
-    integer, intent(in) :: ng
-
-    ! Optical depth and single scattering albedo
-    real(jprb), intent(in), dimension(ng) :: od
-
-    ! Single scattering albedo and asymmetry factor
-    real(jprb), intent(in), dimension(ng) :: ssa, asymmetry
-
-    ! The Planck terms (functions of temperature) at the top and
-    ! bottom of the layer
-    real(jprb), intent(in), dimension(ng) :: planck_top, planck_bot
-
-    ! The diffuse reflectance and transmittance, i.e. the fraction of
-    ! diffuse radiation incident on a layer from either top or bottom
-    ! that is reflected back or transmitted through
-    real(jprb), intent(out), dimension(ng) :: reflectance, transmittance
-
-    ! The upward emission at the top of the layer and the downward
-    ! emission at its base, due to emission from within the layer
-    real(jprb), intent(out), dimension(ng) :: source_up, source_dn
-
-    ! The two transfer coefficients from the two-stream
-    ! differentiatial equations
-    real(jprb) :: gamma1, gamma2
->>>>>>> 5ee0214b
 
     if (present(gamma1_out)) then
       gamma1 => gamma1_out
@@ -329,7 +242,6 @@
     exponential = exp(-k_exponent*od)
 
     do jg = 1, ng
-<<<<<<< HEAD
       exponential2 = exponential(jg)*exponential(jg)
       reftrans_factor = 1.0 / (k_exponent(jg)  + gamma1(jg) + (k_exponent(jg) - gamma1(jg))*exponential2)
       ! Meador & Weaver (1980) Eq. 25
@@ -352,25 +264,6 @@
     !     source_dn(jg) = 0._jprb
     !   end if
     end do
-=======
-      factor = (LwDiffusivityWP * 0.5_jprb) * ssa(jg)
-      gamma1 = LwDiffusivityWP - factor*(1.0_jprb + asymmetry(jg))
-      gamma2 = factor * (1.0_jprb - asymmetry(jg))
-      k_exponent = sqrt(max((gamma1 - gamma2) * (gamma1 + gamma2), &
-           1.0e-12_jprb)) ! Eq 18 of Meador & Weaver (1980)
-      if (od(jg) > 1.0e-3_jprb) then
-        exponential = exp(-k_exponent*od(jg))
-        exponential2 = exponential*exponential
-        reftrans_factor = 1.0_jprb / (k_exponent + gamma1 + (k_exponent - gamma1)*exponential2)
-        ! Meador & Weaver (1980) Eq. 25
-        reflectance(jg) = gamma2 * (1.0_jprb - exponential2) * reftrans_factor
-        ! Meador & Weaver (1980) Eq. 26
-        transmittance(jg) = 2.0_jprb * k_exponent * exponential * reftrans_factor
-      
-        ! Compute upward and downward emission assuming the Planck
-        ! function to vary linearly with optical depth within the layer
-        ! (e.g. Wiscombe , JQSRT 1976).
->>>>>>> 5ee0214b
 
     do jg = 1, ng
       if (od(jg) < OdThresholdLw) then
@@ -390,10 +283,10 @@
     end associate
     
 #ifdef DO_DR_HOOK_TWO_STREAM
-    if (lhook) call dr_hook('radiation_two_stream:calc_reflectance_transmittance_lw',1,hook_handle)
+    if (lhook) call dr_hook('radiation_two_stream:calc_ref_trans_lw',1,hook_handle)
 #endif
   
-  end subroutine calc_reflectance_transmittance_lw
+  end subroutine calc_ref_trans_lw
 
   
   !---------------------------------------------------------------------
@@ -436,39 +329,16 @@
     if (lhook) call dr_hook('radiation_two_stream:calc_no_scattering_transmittance_lw',0,hook_handle)
 #endif
 
-<<<<<<< HEAD
-    ! ! Added for DWD (2020)
-    ! !NEC$ shortloop
-    ! do jg = 1, ng
-    !   ! Compute upward and downward emission assuming the Planck
-    !   ! function to vary linearly with optical depth within the layer
-    !   ! (e.g. Wiscombe , JQSRT 1976).
-    !   if (od(jg) > 1.0e-3) then
-    !     ! Simplified from calc_reflectance_transmittance_lw above
-    !     coeff = LwDiffusivity*od(jg)
-    !     transmittance(jg) = exp(-coeff)
-    !     coeff = (planck_bot(jg)-planck_top(jg)) / coeff
-    !     coeff_up_top  =  coeff + planck_top(jg)
-    !     coeff_up_bot  =  coeff + planck_bot(jg)
-    !     coeff_dn_top  = -coeff + planck_top(jg)
-    !     coeff_dn_bot  = -coeff + planck_bot(jg)
-    !     source_up(jg) =  coeff_up_top - transmittance(jg) * coeff_up_bot
-    !     source_dn(jg) =  coeff_dn_bot - transmittance(jg) * coeff_dn_top
-    !   else
-    !     ! Linear limit at low optical depth
-    !     coeff = LwDiffusivity*od(jg)
-    !     transmittance(jg) = 1.0_jprb - coeff
-    !     source_up(jg) = coeff * 0.5_jprb * (planck_top(jg)+planck_bot(jg))
-    !     source_dn(jg) = source_up(jg)
-    !   end if
-    ! end do
-
     associate(od_loc=>source_up)
 
       od_loc = LwDiffusivity*od
+#ifndef DWD_TWO_STREAM_OPTIMIZATIONS
       transmittance = exp(-od_loc)
-
+#endif
       do jg = 1, ng
+#ifdef DWD_TWO_STREAM_OPTIMIZATIONS
+          transmittance(jg) = exp(-od_loc(jg))
+#endif
           source_up_low_od(jg) = od_loc(jg)*0.5_jprb*(planck_top(jg)+planck_bot(jg))
         ! Compute upward and downward emission assuming the Planck
         ! function to vary linearly with optical depth within the layer
@@ -485,30 +355,6 @@
       
     do jg = 1, ng
       if (od(jg) < 1.0e-3) then
-=======
-#ifndef DWD_TWO_STREAM_OPTIMIZATIONS
-    transmittance = exp(-LwDiffusivityWP*od)
-#endif
-
-    do jg = 1, ng
-      ! Compute upward and downward emission assuming the Planck
-      ! function to vary linearly with optical depth within the layer
-      ! (e.g. Wiscombe , JQSRT 1976).
-      coeff = LwDiffusivityWP*od(jg)
-#ifdef DWD_TWO_STREAM_OPTIMIZATIONS
-      transmittance(jg) = exp(-coeff)
-#endif
-      if (od(jg) > 1.0e-3_jprb) then
-        ! Simplified from calc_reflectance_transmittance_lw above
-        coeff = (planck_bot(jg)-planck_top(jg)) / coeff
-        coeff_up_top  =  coeff + planck_top(jg)
-        coeff_up_bot  =  coeff + planck_bot(jg)
-        coeff_dn_top  = -coeff + planck_top(jg)
-        coeff_dn_bot  = -coeff + planck_bot(jg)
-        source_up(jg) =  coeff_up_top - transmittance(jg) * coeff_up_bot
-        source_dn(jg) =  coeff_dn_bot - transmittance(jg) * coeff_dn_top
-      else
->>>>>>> 5ee0214b
         ! Linear limit at low optical depth
         ! coeff = LwDiffusivity*od(jg)
         ! transmittance(jg) = 1.0_jprb - coeff
@@ -562,7 +408,6 @@
 
     associate(od_loc=>source_up)
 
-<<<<<<< HEAD
       od_loc = LwDiffusivity*od
       transmittance = exp(-od_loc)
 
@@ -577,73 +422,6 @@
       end do 
   
     end associate
-=======
-        gamma4 = 1.0_jprd - gamma3(jg)
-        alpha1 = gamma1(jg)*gamma4     + gamma2(jg)*gamma3(jg) ! Eq. 16
-        alpha2 = gamma1(jg)*gamma3(jg) + gamma2(jg)*gamma4    ! Eq. 17
-
-        k_exponent = sqrt(max((gamma1(jg) - gamma2(jg)) * (gamma1(jg) + gamma2(jg)), &
-             &       1.0e-12_jprd)) ! Eq 18
-
-        ! We had a rare crash where k*mu0 was within around 1e-13 of 1,
-        ! leading to ref_dir and trans_dir_diff being well outside the range
-        ! 0-1. The following approach is appropriate when k_exponent is double
-        ! precision and mu0_local is single precision, although work is needed
-        ! to make this entire routine secure in single precision.
-        mu0_local = mu0
-        if (abs(1.0_jprd - k_exponent*mu0) < 1000.0_jprd * epsilon(1.0_jprd)) then
-          mu0_local = mu0 * (1.0_jprb - 10.0_jprb*epsilon(1.0_jprb))
-        end if
-
-        od_over_mu0 = max(od(jg) / mu0_local, 0.0_jprd)
-
-        ! Note that if the minimum value is reduced (e.g. to 1.0e-24)
-        ! then noise starts to appear as a function of solar zenith
-        ! angle
-        k_mu0 = k_exponent*mu0_local
-        k_gamma3 = k_exponent*gamma3(jg)
-        k_gamma4 = k_exponent*gamma4
-        ! Check for mu0 <= 0!
-        exponential0 = exp(-od_over_mu0)
-        trans_dir_dir(jg) = exponential0
-        exponential = exp(-k_exponent*od(jg))
-        
-        exponential2 = exponential*exponential
-        k_2_exponential = 2.0_jprd * k_exponent * exponential
-        
-        reftrans_factor = 1.0_jprd / (k_exponent + gamma1(jg) + (k_exponent - gamma1(jg))*exponential2)
-        
-        ! Meador & Weaver (1980) Eq. 25
-        ref_diff(jg) = gamma2(jg) * (1.0_jprd - exponential2) * reftrans_factor
-        
-        ! Meador & Weaver (1980) Eq. 26
-        trans_diff(jg) = k_2_exponential * reftrans_factor
-        
-        ! Here we need mu0 even though it wasn't in Meador and Weaver
-        ! because we are assuming the incoming direct flux is defined
-        ! to be the flux into a plane perpendicular to the direction of
-        ! the sun, not into a horizontal plane
-        reftrans_factor = mu0_local * ssa(jg) * reftrans_factor / (1.0_jprd - k_mu0*k_mu0)
-        
-        ! Meador & Weaver (1980) Eq. 14, multiplying top & bottom by
-        ! exp(-k_exponent*od) in case of very high optical depths
-        ref_dir(jg) = reftrans_factor &
-             &  * ( (1.0_jprd - k_mu0) * (alpha2 + k_gamma3) &
-             &     -(1.0_jprd + k_mu0) * (alpha2 - k_gamma3)*exponential2 &
-             &     -k_2_exponential*(gamma3(jg) - alpha2*mu0_local)*exponential0)
-        
-        ! Meador & Weaver (1980) Eq. 15, multiplying top & bottom by
-        ! exp(-k_exponent*od), minus the 1*exp(-od/mu0) term representing direct
-        ! unscattered transmittance.  
-        trans_dir_diff(jg) = reftrans_factor * ( k_2_exponential*(gamma4 + alpha1*mu0_local) &
-            & - exponential0 &
-            & * ( (1.0_jprd + k_mu0) * (alpha1 + k_gamma4) &
-            &    -(1.0_jprd - k_mu0) * (alpha1 - k_gamma4) * exponential2) )
-
-        ! Final check that ref_dir + trans_dir_diff <= 1
-        ref_dir(jg) = max(0.0_jprb, min(ref_dir(jg), 1.0_jprb))
-        trans_dir_diff(jg) = max(0.0_jprb, min(trans_dir_diff(jg), 1.0_jprb-ref_dir(jg)))
->>>>>>> 5ee0214b
 
 #ifdef DO_DR_HOOK_TWO_STREAM
  if (lhook) call dr_hook('radiation_two_stream:calc_no_scattering_transmittance_lw_pade',1,hook_handle)
@@ -664,7 +442,7 @@
   ! computations of gamma, and exponentials kept out of loops to facilitate vectorization
   ! Adapted from RTE (Radiative Transfer for Energetics) code (Robert Pincus)
   ! Optimizations by PU and RH
-  subroutine calc_reflectance_transmittance_sw(ng, mu0, od, ssa, &
+  subroutine calc_ref_trans_sw(ng, mu0, od, ssa, &
        &      asymmetry, ref_diff, trans_diff, &
        &      ref_dir, trans_dir_diff, trans_dir_dir, &
        &      gamma1_out, gamma2_out, gamma3_out)
@@ -694,27 +472,15 @@
     ! Transmittance of the direct been with no scattering
     real(jprb), intent(out), dimension(ng) :: trans_dir_dir
 
-<<<<<<< HEAD
-    ! The transfer coefficients from the two-stream differentiatial
+    ! The transfer coefficients from the two-stream differential
     ! equations
+#ifndef DWD_TWO_STREAM_OPTIMIZATIONS
     real(jprb), intent(out), optional, target, dimension(ng) :: gamma1_out, gamma2_out, gamma3_out
-
     real(jprb), dimension(ng), target :: gamma1_loc, gamma2_loc, gamma3_loc
     real(jprb), dimension(:), contiguous, pointer :: gamma1, gamma2, gamma3
-
     real(jprb), dimension(ng) :: gamma4
-
     real(jprb), dimension(ng) :: k_exponent !alpha1, alpha2, k_exponent
     real(jprb), dimension(ng) :: exponential  ! = exp(-k_exponent*od)
-
-    real(jprb) :: factor, reftrans_factor
-=======
-    ! The three transfer coefficients from the two-stream
-    ! differentiatial equations 
-#ifndef DWD_TWO_STREAM_OPTIMIZATIONS
-    real(jprb), dimension(ng) :: gamma1, gamma2, gamma3, gamma4 
-    real(jprb), dimension(ng) :: alpha1, alpha2, k_exponent
-    real(jprb), dimension(ng) :: exponential ! = exp(-k_exponent*od)
 #else
     real(jprb) :: gamma1, gamma2, gamma3, gamma4 
     real(jprb) :: alpha1, alpha2, k_exponent
@@ -722,7 +488,6 @@
 #endif
     
     real(jprb) :: reftrans_factor, factor
->>>>>>> 5ee0214b
     real(jprb) :: exponential2 ! = exp(-2*k_exponent*od)
     real(jprb) :: k_mu0, k_gamma3, k_gamma4
     real(jprb) :: k_2_exponential, one_minus_kmu0_sqr
@@ -731,10 +496,10 @@
 #ifdef DO_DR_HOOK_TWO_STREAM
     real(jphook) :: hook_handle
 
-    if (lhook) call dr_hook('radiation_two_stream:calc_reflectance_transmittance_sw',0,hook_handle)
-#endif
-
-<<<<<<< HEAD
+    if (lhook) call dr_hook('radiation_two_stream:calc_ref_trans_sw',0,hook_handle)
+#endif
+
+#ifndef DWD_TWO_STREAM_OPTIMIZATIONS
     if (present(gamma1_out)) then
       gamma1 => gamma1_out
       gamma2 => gamma2_out
@@ -758,14 +523,6 @@
     trans_dir_dir = exp(trans_dir_dir)
 
     associate(alpha1=>trans_dir_diff, alpha2=>ref_dir)
-=======
-#ifndef DWD_TWO_STREAM_OPTIMIZATIONS
-    ! GCC 9.3 strange error: intermediate values of ~ -8000 cause a
-    ! FPE when vectorizing exp(), but not in non-vectorized loop, nor
-    ! with larger negative values!
-    trans_dir_dir = max(-max(od * (1.0_jprb/mu0), 0.0_jprb),-1000.0_jprb)
-    trans_dir_dir = exp(trans_dir_dir)
->>>>>>> 5ee0214b
 
     do jg = 1, ng
 
@@ -778,7 +535,6 @@
 
       alpha1(jg) = gamma1(jg)*gamma4(jg) + gamma2(jg)*gamma3(jg) ! Eq. 16
       alpha2(jg) = gamma1(jg)*gamma3(jg) + gamma2(jg)*gamma4(jg) ! Eq. 17
-<<<<<<< HEAD
 
       ! The following computation is very slow on ifort+Ryzen when inside a loop!
 #if !defined(__INTEL_COMPILER)
@@ -791,22 +547,6 @@
 #endif
 
     exponential(:) = exp(-k_exponent(:)*od(:))
-=======
-      ! The following line crashes inexplicably with gfortran 8.5.0 in
-      ! single precision - try a later version. Note that the minimum
-      ! value is needed to produce correct results for single
-      ! scattering albedos very close to or equal to one.
-#ifdef PARKIND1_SINGLE
-      k_exponent(jg) = sqrt(max((gamma1(jg) - gamma2(jg)) * (gamma1(jg) + gamma2(jg)), &
-           &       1.0e-6_jprb)) ! Eq 18
-#else
-      k_exponent(jg) = sqrt(max((gamma1(jg) - gamma2(jg)) * (gamma1(jg) + gamma2(jg)), &
-           &       1.0e-12_jprb)) ! Eq 18
-#endif
-    end do
-
-    exponential = exp(-k_exponent*od)
->>>>>>> 5ee0214b
 
     do jg = 1, ng
       k_mu0 = k_exponent(jg)*mu0
@@ -824,11 +564,7 @@
       ! Meador & Weaver (1980) Eq. 26, with security (which is
       ! sometimes needed, but apparently not on ref_diff)
       trans_diff(jg) = max(0.0_jprb, min(k_2_exponential * reftrans_factor, 1.0_jprb-ref_diff(jg)))
-<<<<<<< HEAD
-        
-=======
-
->>>>>>> 5ee0214b
+        
       ! Here we need mu0 even though it wasn't in Meador and Weaver
       ! because we are assuming the incoming direct flux is defined to
       ! be the flux into a plane perpendicular to the direction of the
@@ -855,7 +591,10 @@
       ! Final check that ref_dir + trans_dir_diff <= 1
       ref_dir(jg)        = max(0.0_jprb, min(ref_dir(jg), mu0*(1.0_jprb-trans_dir_dir(jg))))
       trans_dir_diff(jg) = max(0.0_jprb, min(trans_dir_diff(jg), mu0*(1.0_jprb-trans_dir_dir(jg))-ref_dir(jg)))
-    end do
+
+    end do
+
+    end associate
 
 #else
     ! GPU-capable and vector-optimized version for ICON
@@ -924,18 +663,13 @@
       trans_dir_diff(jg) = max(0.0_jprb, min(trans_dir_diff(jg), mu0*(1.0_jprb-trans_dir_dir(jg))-ref_dir(jg)))
 
     end do
-<<<<<<< HEAD
-
-    end associate
-=======
-#endif
->>>>>>> 5ee0214b
-
-#ifdef DO_DR_HOOK_TWO_STREAM
-    if (lhook) call dr_hook('radiation_two_stream:calc_reflectance_transmittance_sw',1,hook_handle)
+#endif
+
+#ifdef DO_DR_HOOK_TWO_STREAM
+    if (lhook) call dr_hook('radiation_two_stream:calc_ref_trans_sw',1,hook_handle)
 #endif
  
-  end subroutine calc_reflectance_transmittance_sw
+  end subroutine calc_ref_trans_sw
   
   !---------------------------------------------------------------------
   ! Compute the fraction of shortwave transmitted diffuse radiation
