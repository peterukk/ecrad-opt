! radiation_config.F90 - Derived type to configure the radiation scheme
!
! (C) Copyright 2014- ECMWF.
!
! This software is licensed under the terms of the Apache Licence Version 2.0
! which can be obtained at http://www.apache.org/licenses/LICENSE-2.0.
!
! In applying this licence, ECMWF does not waive the privileges and immunities
! granted to it by virtue of its status as an intergovernmental organisation
! nor does it submit to any jurisdiction.
!
! Author:  Robin Hogan
! Email:   r.j.hogan@ecmwf.int
!
! Modifications
!   2017-07-22  R. Hogan  Added Yi et al. ice optics model
!   2017-10-23  R. Hogan  Renamed single-character variables
!   2018-03-15  R. Hogan  Added logicals controlling surface spectral treatment
!   2018-08-29  R. Hogan  Added monochromatic single-scattering albedo / asymmetry factor
!   2018-09-03  R. Hogan  Added min_cloud_effective_size
!   2018-09-04  R. Hogan  Added encroachment_scaling
!   2018-09-13  R. Hogan  Added IEncroachmentFractal
!   2019-01-02  R. Hogan  Added Cloudless solvers
!   2019-01-14  R. Hogan  Added out_of_bounds_[1,2,3]d for checker routines
!   2019-01-18  R. Hogan  Added albedo weighting
!   2019-02-03  R. Hogan  Added ability to fix out-of-physical-bounds inputs
!   2019-02-10  R. Hogan  Renamed "encroachment" to "entrapment"
!   2020-05-18  R. Hogan  Moved out_of_bounds_* to radiation_check.F90
!
! Note: The aim is for ecRad in the IFS to be as similar as possible
! to the offline version, so if you make any changes to this or any
! files in this directory, please inform Robin Hogan.
!

module radiation_config

  use parkind1,                      only : jprb

  use radiation_cloud_optics_data,   only : cloud_optics_type
  use radiation_general_cloud_optics_data,   only : general_cloud_optics_type
  use radiation_aerosol_optics_data, only : aerosol_optics_type
  use radiation_pdf_sampler,         only : pdf_sampler_type
  use radiation_cloud_cover,         only : OverlapName, &
       & IOverlapMaximumRandom, IOverlapExponentialRandom, IOverlapExponential
  use radiation_ecckd,               only : ckd_model_type

  implicit none
  public

  ! Configuration codes: use C-style enumerators to avoid having to
  ! remember the numbers

  ! Solvers: can be specified for longwave and shortwave
  ! independently, except for "Homogeneous", which must be the same
  ! for both
  enum, bind(c) 
     enumerator ISolverCloudless, ISolverHomogeneous, ISolverMcICA, &
          &     ISolverSpartacus, ISolverTripleclouds 
  end enum
  character(len=*), parameter :: SolverName(0:4) = (/ 'Cloudless   ', &
       &                                              'Homogeneous ', &
       &                                              'McICA       ', &
       &                                              'SPARTACUS   ', &
       &                                              'Tripleclouds' /)

  ! SPARTACUS shortwave solver can treat the reflection of radiation
  ! back up into different regions in various ways
  enum, bind(c) 
     enumerator &
       & IEntrapmentZero, &     ! No entrapment, as Tripleclouds
       & IEntrapmentEdgeOnly, & ! Only radiation passed through cloud edge is horizontally homogenized
       & IEntrapmentExplicit, & ! Estimate horiz migration dist, account for fractal clouds
       & IEntrapmentExplicitNonFractal, & ! As above but ignore fractal nature of clouds
       & IEntrapmentMaximum ! Complete horizontal homogenization within regions (old SPARTACUS assumption)
  end enum
  
  ! Names available in the radiation namelist for variable
  ! sw_entrapment_name
  character(len=*), parameter :: EntrapmentName(0:4)   = [ 'Zero       ', &
       &                                                   'Edge-only  ', &
       &                                                   'Explicit   ', &
       &                                                   'Non-fractal', &
       &                                                   'Maximum    ' ]
  ! For backwards compatibility, the radiation namelist also supports
  ! the equivalent variable sw_encroachment_name with the following
  ! names
  character(len=*), parameter :: EncroachmentName(0:4) = [ 'Zero    ', &
       &                                                   'Minimum ', &
       &                                                   'Fractal ', &
       &                                                   'Computed', &
       &                                                   'Maximum ' ]

  ! Two-stream models
  ! This is not configurable at run-time

  ! Gas models
  enum, bind(c) 
     enumerator IGasModelMonochromatic, IGasModelIFSRRTMG, IGasModelECCKD
  end enum
  character(len=*), parameter :: GasModelName(0:2) = (/ 'Monochromatic', &
       &                                                'RRTMG-IFS    ', &
       &                                                'ECCKD        '/)

  ! Hydrometeor scattering models
  enum, bind(c) 
     enumerator ILiquidModelMonochromatic, &
          &     ILiquidModelSOCRATES, ILiquidModelSlingo
  end enum
  character(len=*), parameter :: LiquidModelName(0:2) = (/ 'Monochromatic', &
       &                                                   'SOCRATES     ', &
       &                                                   'Slingo       ' /)

  enum, bind(c) 
     enumerator IIceModelMonochromatic, IIceModelFu, &
          &  IIceModelBaran, IIceModelBaran2016, IIceModelBaran2017,   &
          &  IIceModelYi
  end enum
  character(len=*), parameter :: IceModelName(0:5) = (/ 'Monochromatic', &
       &                                                'Fu-IFS       ', &
       &                                                'Baran        ', &
       &                                                'Baran2016    ', &
       &                                                'Baran2017    ', &
       &                                                'Yi           ' /)

  ! Cloud PDF distribution shapes
  enum, bind(c)
    enumerator IPdfShapeLognormal, IPdfShapeGamma
  end enum
  character(len=*), parameter :: PdfShapeName(0:1) = (/ 'Lognormal', &
       &                                                'Gamma    ' /)

  ! Maximum number of different aerosol types that can be provided
  integer, parameter :: NMaxAerosolTypes = 256

  ! Maximum number of different cloud types that can be provided
  integer, parameter :: NMaxCloudTypes = 12

  ! Maximum number of shortwave albedo and longwave emissivity
  ! intervals
  integer, parameter :: NMaxAlbedoIntervals = 256

  ! Length of string buffer for printing config information
  integer, parameter :: NPrintStringLen = 60

  !---------------------------------------------------------------------
  ! Derived type containing all the configuration information needed
  ! to run the radiation scheme.  The intention is that this is fixed
  ! for a given model run.  The parameters are to list first those
  ! quantities that can be set directly by the user, for example using a
  ! namelist, and second those quantities that are computed afterwards
  ! from the user-supplied numbers, especially the details of the gas
  ! optics model.
  type config_type
    ! USER-CONFIGURABLE PARAMETERS

    ! Override default solar spectrum
    logical :: use_spectral_solar_scaling = .false.

    ! Directory in which gas, cloud and aerosol data files are to be
    ! found
    character(len=511) :: directory_name = '.'

    ! If this is true then support arbitrary hydrometeor types (not
    ! just ice and liquid) and arbitrary spectral discretization (not
    ! just RRTMG). It is required that this is true if the ecCKD gas
    ! optics model is selected. General cloud optics has only been
    ! available from ecRad version 1.5.
    logical :: use_general_cloud_optics = .true.

    ! If this is true then support aerosol properties at an arbitrary
    ! spectral discretization (not just RRTMG). It is required that
    ! this is true if the ecCKD gas optics model is selected.
    logical :: use_general_aerosol_optics = .true.

    ! Cloud is deemed to be present in a layer if cloud fraction
    ! exceeds this value
    real(jprb) :: cloud_fraction_threshold = 1.0e-6_jprb
    ! ...and total cloud water mixing ratio exceeds this value
    real(jprb) :: cloud_mixing_ratio_threshold = 1.0e-9_jprb

    ! Overlap scheme
    integer :: i_overlap_scheme = IOverlapExponentialRandom

    ! Use the Shonk et al. (2010) "beta" overlap parameter, rather
    ! than the "alpha" overlap parameter of Hogan and Illingworth
    ! (2000)?
    logical :: use_beta_overlap = .false.

    ! Use a more vectorizable McICA cloud generator, at the expense of
    ! more random numbers being generated?  This is the default on NEC
    ! SX.
#ifdef __SX__
    logical :: use_vectorizable_generator = .true.
#else
    logical :: use_vectorizable_generator = .false.
#endif

    ! Shape of sub-grid cloud water PDF
    integer :: i_cloud_pdf_shape = IPdfShapeGamma

    ! The ratio of the overlap decorrelation length for cloud
    ! inhomogeneities to the overlap decorrelation length for cloud
    ! boundaries.  Observations suggest this has a value of 0.5
    ! (e.g. from the decorrelation lengths of Hogan and Illingworth
    ! 2003 and Hogan and Illingworth 2000).
    real(jprb) :: cloud_inhom_decorr_scaling = 0.5_jprb

    ! Factor controlling how much of the cloud edge length interfaces
    ! directly between the clear-sky region (region a) and the
    ! optically thick cloudy region (region c).  If Lxy is the length
    ! of the interfaces between regions x and y, and Lab and Lbc have
    ! been computed already, then
    !   Lac=clear_to_thick_fraction*min(Lab,Lbc).
    real(jprb) :: clear_to_thick_fraction = 0.0_jprb

    ! Factor allowing lateral transport when the sun is close to
    ! overhead; consider atand(overhead_sun_factor) to be the number
    ! of degrees that the sun angle is perturbed from zenith for the
    ! purposes of computing lateral transport.  A value of up to 0.1
    ! seems to be necessary to account for the fact that some forward
    ! scattered radiation is treated as unscattered by delta-Eddington
    ! scaling; therefore it ought to have the chance to escape.
    real(jprb) :: overhead_sun_factor = 0.0_jprb

    ! Minimum gas optical depth in a single layer at any wavelength,
    ! for stability
    real(jprb) :: min_gas_od_lw = 1.0e-15_jprb
    real(jprb) :: min_gas_od_sw = 0.0_jprb

    ! Maximum gas optical depth in a layer before that g-point will
    ! not be considered for 3D treatment: a limit is required to avoid
    ! expensive computation of matrix exponentials on matrices with
    ! large elements
    real(jprb) :: max_gas_od_3d = 8.0_jprb

    ! Maximum total optical depth of a cloudy region for stability:
    ! optical depth will be capped at this value in the SPARTACUS
    ! solvers
    real(jprb) :: max_cloud_od = 16.0_jprb

    ! How much longwave scattering is included?
    logical :: do_lw_cloud_scattering = .true.
    logical :: do_lw_aerosol_scattering = .true.

    ! Number of regions used to describe clouds and clear skies. A
    ! value of 2 means one clear and one cloudy region, so clouds are
    ! horizontally homogeneous, while a value of 3 means two cloudy
    ! regions with different optical depth, thereby representing
    ! inhomogeneity via the Shonk & Hogan (2008) "Tripleclouds"
    ! method.
    integer :: nregions = 3

    ! Code specifying the solver to be used: use the enumerations
    ! defined above
    integer :: i_solver_sw = ISolverMcICA
    integer :: i_solver_lw = ISolverMcICA

    ! Do shortwave delta-Eddington scaling on the cloud-aerosol-gas
    ! mixture (as in the original IFS scheme), rather than the more
    ! correct approach of separately scaling the cloud and aerosol
    ! scattering properties before merging with gases.  Note that
    ! .true. is not compatible with the SPARTACUS solver.
    logical :: do_sw_delta_scaling_with_gases = .false.

    ! Codes describing the gas and cloud scattering models to use, the
    ! latter of which is currently not used
    integer :: i_gas_model = IGasModelIFSRRTMG
    !     integer :: i_cloud_model

    ! Optics if i_gas_model==IGasModelMonochromatic.
    ! The wavelength to use for the Planck function in metres. If this
    ! is positive then the output longwave fluxes will be in units of
    ! W m-2 um-1.  If this is zero or negative (the default) then
    ! sigma*T^4 will be used and the output longwave fluxes will be in
    ! W m-2.
    real(jprb) :: mono_lw_wavelength = -1.0_jprb
    ! Total zenith optical depth of the atmosphere in the longwave and
    ! shortwave, distributed vertically according to the pressure.
    ! Default is zero.
    real(jprb) :: mono_lw_total_od = 0.0_jprb
    real(jprb) :: mono_sw_total_od = 0.0_jprb
    ! Single-scattering albedo and asymmetry factor: values typical
    ! for liquid clouds with effective radius of 10 microns, at (SW)
    ! 0.55 micron wavelength and (LW) 10.7 microns wavelength
    real(jprb) :: mono_sw_single_scattering_albedo = 0.999999_jprb
    real(jprb) :: mono_sw_asymmetry_factor = 0.86_jprb
    real(jprb) :: mono_lw_single_scattering_albedo = 0.538_jprb
    real(jprb) :: mono_lw_asymmetry_factor = 0.925_jprb

    ! Codes describing particle scattering models
    integer :: i_liq_model = ILiquidModelSOCRATES
    integer :: i_ice_model = IIceModelBaran
    
    ! The mapping from albedo/emissivity intervals to SW/LW bands can
    ! either be done by finding the interval containing the central
    ! wavenumber of the band (nearest neighbour), or by a weighting
    ! according to the spectral overlap of each interval with each
    ! band
    logical :: do_nearest_spectral_sw_albedo = .false.
    logical :: do_nearest_spectral_lw_emiss  = .false.

    ! User-defined monotonically increasing wavelength bounds (m)
    ! between input surface albedo/emissivity intervals. Implicitly
    ! the first interval starts at zero and the last ends at
    ! infinity. These must be set with define_sw_albedo_intervals and
    ! define_lw_emiss_intervals.
    real(jprb) :: sw_albedo_wavelength_bound(NMaxAlbedoIntervals-1) = -1.0_jprb
    real(jprb) :: lw_emiss_wavelength_bound( NMaxAlbedoIntervals-1) = -1.0_jprb

    ! The index to the surface albedo/emissivity intervals for each of
    ! the wavelength bounds specified in sw_albedo_wavelength_bound
    ! and lw_emiss_wavelength_bound
    integer :: i_sw_albedo_index(NMaxAlbedoIntervals) = 0
    integer :: i_lw_emiss_index (NMaxAlbedoIntervals)  = 0

    ! Do we compute longwave and/or shortwave radiation?
    logical :: do_lw = .true.
    logical :: do_sw = .true.

    ! Do we compute clear-sky fluxes and/or solar direct fluxes?
    logical :: do_clear = .true.
    logical :: do_sw_direct = .true.

    ! Do we include 3D effects?
    logical :: do_3d_effects = .true.
    
    character(len=511) :: cloud_type_name(NMaxCloudTypes) = ["","","","","","","","","","","",""]
! &
!         &   = ["mie_droplet                   ", &
!         &      "baum-general-habit-mixture_ice"]
    logical :: use_thick_cloud_spectral_averaging(NMaxCloudTypes) &
         &  = [.false.,.false.,.false.,.false.,.false.,.false., &
         &     .false.,.false.,.false.,.false.,.false.,.false.]

    ! To what extent do we include "entrapment" effects in the
    ! SPARTACUS solver? This essentially means that in a situation
    ! like this
    !
    ! 000111
    ! 222222
    !
    ! Radiation downwelling from region 1 may be reflected back into
    ! region 0 due to some degree of homogenization of the radiation
    ! in region 2.  Hogan and Shonk (2013) referred to this as
    ! "anomalous horizontal transport" for a 1D model, although for 3D
    ! calculations it is desirable to include at least some of it. The
    ! options are described by the IEntrapment* parameters above.
    integer :: i_3d_sw_entrapment = IEntrapmentExplicit

    ! In the longwave, the equivalent process it either "on" (like
    ! maximum entrapment) or "off" (like zero entrapment):
    logical :: do_3d_lw_multilayer_effects = .false.

    ! Do we account for the effective emissivity of the side of
    ! clouds?
    logical :: do_lw_side_emissivity = .true.

    ! The 3D transfer rate "X" is such that if transport out of a
    ! region was the only process occurring then by the base of a
    ! layer only exp(-X) of the original flux would remain in that
    ! region. The transfer rate computed geometrically can be very
    ! high for the clear-sky regions in layers with high cloud
    ! fraction.  For stability reasons it is necessary to provide a
    ! maximum possible 3D transfer rate.
    real(jprb) :: max_3d_transfer_rate = 10.0_jprb

    ! It has also sometimes been found necessary to set a minimum
    ! cloud effective size for stability (metres)
    real(jprb) :: min_cloud_effective_size = 100.0_jprb

    ! Given a horizontal migration distance, there is still
    ! uncertainty about how much entrapment occurs associated with how
    ! one assumes cloud boundaries line up in adjacent layers. This
    ! factor can be varied between 0.0 (the boundaries line up to the
    ! greatest extent possible given the overlap parameter) and 1.0
    ! (the boundaries line up to the minimum extent possible). In the
    ! Hogan et al. entrapment paper it is referred to as the overhang
    ! factor zeta, and a value of 0 matches the Monte Carlo
    ! calculations best.
    real(jprb) :: overhang_factor = 0.0_jprb

    ! By default, the Meador & Weaver (1980) expressions are used
    ! instead of the matrix exponential whenever 3D effects can be
    ! neglected (e.g. cloud-free layers or clouds with infinitely
    ! large effective cloud size), but setting the following to true
    ! uses the matrix exponential everywhere, enabling the two
    ! methods to be compared. Note that Meador & Weaver will still be
    ! used for very optically thick g points where the matrix
    ! exponential can produce incorrect results.
    logical :: use_expm_everywhere = .false.

    ! Aerosol descriptors: aerosol_type_mapping must be of length
    ! n_aerosol_types, and contains 0 if that type is to be ignored,
    ! positive numbers to map on to the indices of hydrophobic
    ! aerosols in the aerosol optics configuration file, and negative
    ! numbers to map on to (the negative of) the indices of
    ! hydrophilic aerosols in the configuration file.
    logical :: use_aerosols = .false.
    integer :: n_aerosol_types = 0
    integer :: i_aerosol_type_map(NMaxAerosolTypes)

    ! Save the gas and cloud optical properties for each g point in
    ! "radiative_properties.nc"?
    logical :: do_save_radiative_properties = .false.

    ! Save the flux profiles in each band?
    logical :: do_save_spectral_flux = .false.

    ! Save the surface downwelling shortwave fluxes in each band?
    logical :: do_surface_sw_spectral_flux = .true.

    ! Compute the longwave derivatives needed to apply the approximate
    ! radiation updates of Hogan and Bozzo (2015)
    logical :: do_lw_derivatives = .false.

    ! Save the flux profiles in each g-point (overrides
    ! do_save_spectral_flux if TRUE)?
    logical :: do_save_gpoint_flux = .false.

    ! In the IFS environment, setting up RRTM has already been done
    ! so not needed to do it again
    logical :: do_setup_ifsrrtm = .true.

    ! In the IFS environment the old scheme has a bug in the Fu
    ! longwave ice optics whereby the single scattering albedo is one
    ! minus what it should be.  Unfortunately fixing it makes
    ! forecasts worse. Setting the following to true reproduces the
    ! bug.
    logical :: do_fu_lw_ice_optics_bug = .false.

    ! Control verbosity: 0=none (no output to standard output; write
    ! to standard error only if an error occurs), 1=warning, 2=info,
    ! 3=progress, 4=detailed, 5=debug.  Separate settings for the
    ! setup of the scheme and the execution of it.
    integer :: iverbosesetup = 2
    integer :: iverbose = 1

    ! Are we doing radiative transfer in complex surface canopies
    ! (streets/vegetation), in which case tailored downward fluxes are
    ! needed at the top of the canopy?
    logical :: do_canopy_fluxes_sw = .false.
    logical :: do_canopy_fluxes_lw = .false.
    ! If so, do we use the full spectrum as in the atmosphere, or just
    ! the reduced spectrum in which the shortwave albedo and longwave
    ! emissivity are provided?
    logical :: use_canopy_full_spectrum_sw = .false.
    logical :: use_canopy_full_spectrum_lw = .false.
    ! Do we treat gas radiative transfer in streets/vegetation?
    logical :: do_canopy_gases_sw = .false.
    logical :: do_canopy_gases_lw = .false.

    ! Optics file names for overriding the ones generated from the
    ! other options. If these remain empty then the generated names
    ! will be used (see the "consolidate_config" routine below). If
    ! the user assigns one of these and it starts with a '/' character
    ! then that will be used instead. If the user assigns one and it
    ! doesn't start with a '/' character then it will be prepended by
    ! the contents of directory_name.
    character(len=511) :: ice_optics_override_file_name     = ''
    character(len=511) :: liq_optics_override_file_name     = ''
    character(len=511) :: aerosol_optics_override_file_name = ''
    character(len=511) :: gas_optics_sw_override_file_name  = ''
    character(len=511) :: gas_optics_lw_override_file_name  = ''

    ! Optionally override the look-up table file for the cloud-water
    ! PDF used by the McICA solver
    character(len=511) :: cloud_pdf_override_file_name = ''

    ! Do we compute cloud and aerosol optical properties per g point?
    ! Not available with RRTMG gas optics model
    logical :: do_cloud_aerosol_per_sw_g_point = .true.
    logical :: do_cloud_aerosol_per_lw_g_point = .true.

    ! COMPUTED PARAMETERS

    ! Users of this library should not edit these parameters directly;
    ! they are set by the "consolidate" routine

    ! Has "consolidate" been called?  
    logical :: is_consolidated = .false.

    ! Bounds of the wavenumber intervals used to describe
    ! g_frac_[l|s]w, in cm-1, of length n_wav_frac_[l|s]w. If
    ! do_cloud_aerosol_per_[l|s]w_g_point is false then these
    ! intervals are identical to the bands, and n_wav_frac_[l|s]w =
    ! n_bands_[l|s]w. If do_cloud_aerosol_per_[l|s]w_g_point is true
    ! then they are not the same as bands.
    !real(jprb), allocatable, dimension(:) :: wavenumber1_sw
    !real(jprb), allocatable, dimension(:) :: wavenumber2_sw
    !real(jprb), allocatable, dimension(:) :: wavenumber1_lw
    !real(jprb), allocatable, dimension(:) :: wavenumber2_lw

    ! Fraction of each g point in each wavenumber interval,
    ! dimensioned (n_wav_frac_[l|s]w, n_g_[l|s]w)
    real(jprb), allocatable, dimension(:,:) :: g_frac_sw, g_frac_lw

    ! If the nearest surface albedo/emissivity interval is to be used
    ! for each SW/LW band then the following arrays will be allocated
    ! to the length of the number of bands and contain the index to
    ! the relevant interval
    integer, allocatable, dimension(:) :: i_albedo_from_band_sw
    integer, allocatable, dimension(:) :: i_emiss_from_band_lw

    ! ...alternatively, this matrix dimensioned
    ! (n_albedo_intervals,n_bands_sw) providing the weights needed for
    ! computing the albedo in each ecRad band from the albedo in each
    ! native albedo band - see radiation_single_level.F90
    real(jprb), allocatable, dimension(:,:) :: sw_albedo_weights
    ! ...and similarly in the longwave, dimensioned
    ! (n_emiss_intervals,n_bands_lw)
    real(jprb), allocatable, dimension(:,:) :: lw_emiss_weights

    ! Arrays of length the number of g-points that convert from
    ! g-point to the band index
    integer, allocatable, dimension(:) :: i_band_from_g_lw
    integer, allocatable, dimension(:) :: i_band_from_g_sw

    ! We allow for the possibility for g-points to be ordered in terms
    ! of likely absorption (weakest to strongest) across the shortwave
    ! or longwave spectrum, in order that in SPARTACUS we select only
    ! the first n g-points that will not have too large an absorption,
    ! and therefore matrix exponentials that are both finite and not
    ! too expensive to compute.  The following two arrays map the
    ! reordered g-points to the original ones.
    integer, allocatable, dimension(:) :: i_g_from_reordered_g_lw
    integer, allocatable, dimension(:) :: i_g_from_reordered_g_sw

    ! The following map the reordered g-points to the bands
    integer, allocatable, dimension(:) :: i_band_from_reordered_g_lw
    integer, allocatable, dimension(:) :: i_band_from_reordered_g_sw

    ! The following map the reordered g-points to the spectral
    ! information being saved: if do_save_gpoint_flux==TRUE then this
    ! will map on to the original g points, but if only
    ! do_save_spectral_flux==TRUE then this will map on to the bands
    integer, pointer, dimension(:) :: i_spec_from_reordered_g_lw
    integer, pointer, dimension(:) :: i_spec_from_reordered_g_sw

    ! Number of spectral intervals used for the canopy radiative
    ! transfer calculation; they are either equal to
    ! n_albedo_intervals/n_emiss_intervals or n_g_sw/n_g_lw
    integer :: n_canopy_bands_sw = 1
    integer :: n_canopy_bands_lw = 1

    ! Data structures containing gas optics description in the case of
    ! ecCKD
    type(ckd_model_type)         :: gas_optics_sw, gas_optics_lw

    ! Data structure containing cloud scattering data
    type(cloud_optics_type)      :: cloud_optics

    ! Number of general cloud types, default liquid and ice
    integer :: n_cloud_types = 2

    ! List of data structures (one per cloud type) containing cloud
    ! scattering data
    type(general_cloud_optics_type), allocatable :: cloud_optics_sw(:)
    type(general_cloud_optics_type), allocatable :: cloud_optics_lw(:)

    ! Data structure containing aerosol scattering data
    type(aerosol_optics_type)    :: aerosol_optics

    ! Object for sampling from a gamma or lognormal distribution
    type(pdf_sampler_type)       :: pdf_sampler

    ! Optics file names
    character(len=511) :: ice_optics_file_name, &
         &                liq_optics_file_name, &
         &                aerosol_optics_file_name, &
         &                gas_optics_sw_file_name, &
         &                gas_optics_lw_file_name
    
    ! McICA PDF look-up table file name
    character(len=511) :: cloud_pdf_file_name

    ! Number of gpoints and bands in the shortwave and longwave - set
    ! to zero as will be set properly later
    integer :: n_g_sw = 0, n_g_lw = 0
    integer :: n_bands_sw = 0, n_bands_lw = 0

    ! Number of spectral points to save (equal either to the number of
    ! g points or the number of bands
    integer :: n_spec_sw = 0, n_spec_lw = 0

    ! Number of wavenumber intervals used to describe the mapping from
    ! g-points to wavenumber space
    integer :: n_wav_frac_sw = 0, n_wav_frac_lw = 0

    ! Dimensions to store variables that are only needed if longwave
    ! scattering is included. "n_g_lw_if_scattering" is equal to
    ! "n_g_lw" if aerosols are allowed to scatter in the longwave,
    ! and zero otherwise. "n_bands_lw_if_scattering" is equal to
    ! "n_bands_lw" if clouds are allowed to scatter in the longwave,
    ! and zero otherwise.
    integer :: n_g_lw_if_scattering = 0, n_bands_lw_if_scattering = 0

    ! Treat clouds as horizontally homogeneous within the gribox
    logical :: is_homogeneous = .false.

    ! If the solvers are both "Cloudless" then we don't need to do any
    ! cloud processing
    logical :: do_clouds = .true.

   contains
     procedure :: read => read_config_from_namelist
     procedure :: consolidate => consolidate_config
     procedure :: set  => set_config
     procedure :: print => print_config
     procedure :: get_sw_weights
     procedure :: define_sw_albedo_intervals
     procedure :: define_lw_emiss_intervals
     procedure :: consolidate_sw_albedo_intervals
     procedure :: consolidate_lw_emiss_intervals

  end type config_type

!  procedure, private :: print_logical, print_real, print_int

contains


  !---------------------------------------------------------------------
  ! This subroutine reads configuration data from a namelist file, and
  ! anything that is not in the namelists will be set to default
  ! values. If optional output argument "is_success" is present, then
  ! on error (e.g. missing file) it will be set to .false.; if this
  ! argument is missing then on error the program will be aborted. You
  ! may either specify the file_name or the unit of an open file to
  ! read, but not both.
  subroutine read_config_from_namelist(this, file_name, unit, is_success)

    use yomhook,      only : lhook, dr_hook
    use radiation_io, only : nulout, nulerr, nulrad, radiation_abort

    class(config_type), intent(inout)         :: this
    character(*),       intent(in),  optional :: file_name
    integer,            intent(in),  optional :: unit
    logical,            intent(out), optional :: is_success

    integer :: iosopen, iosread ! Status after calling open and read

    ! The following variables are read from the namelists and map
    ! directly onto members of the config_type derived type

    ! To be read from the radiation_config namelist 
    logical :: do_sw, do_lw, do_clear, do_sw_direct
    logical :: do_3d_effects, use_expm_everywhere, use_aerosols
    logical :: use_general_cloud_optics, use_general_aerosol_optics
    logical :: do_lw_side_emissivity
    logical :: do_3d_lw_multilayer_effects, do_fu_lw_ice_optics_bug
    logical :: do_lw_aerosol_scattering, do_lw_cloud_scattering
    logical :: do_save_radiative_properties, do_save_spectral_flux
    logical :: do_save_gpoint_flux, do_surface_sw_spectral_flux
    logical :: use_beta_overlap, do_lw_derivatives, use_vectorizable_generator
    logical :: do_sw_delta_scaling_with_gases
    logical :: do_canopy_fluxes_sw, do_canopy_fluxes_lw
    logical :: use_canopy_full_spectrum_sw, use_canopy_full_spectrum_lw
    logical :: do_canopy_gases_sw, do_canopy_gases_lw
    logical :: do_cloud_aerosol_per_sw_g_point
    logical :: do_cloud_aerosol_per_lw_g_point
    integer :: n_regions, iverbose, iverbosesetup, n_aerosol_types
    real(jprb):: mono_lw_wavelength, mono_lw_total_od, mono_sw_total_od
    real(jprb):: mono_lw_single_scattering_albedo, mono_sw_single_scattering_albedo
    real(jprb):: mono_lw_asymmetry_factor, mono_sw_asymmetry_factor
    real(jprb):: cloud_inhom_decorr_scaling, cloud_fraction_threshold
    real(jprb):: clear_to_thick_fraction, max_gas_od_3d, max_cloud_od
    real(jprb):: cloud_mixing_ratio_threshold, overhead_sun_factor
    real(jprb):: max_3d_transfer_rate, min_cloud_effective_size
    real(jprb):: overhang_factor, encroachment_scaling
    character(511) :: directory_name, aerosol_optics_override_file_name
    character(511) :: liq_optics_override_file_name, ice_optics_override_file_name
    character(511) :: cloud_pdf_override_file_name
    character(511) :: gas_optics_sw_override_file_name, gas_optics_lw_override_file_name
    character(63)  :: liquid_model_name, ice_model_name, gas_model_name
    character(63)  :: sw_solver_name, lw_solver_name, overlap_scheme_name
    character(63)  :: sw_entrapment_name, sw_encroachment_name, cloud_pdf_shape_name
    character(len=511) :: cloud_type_name(NMaxCloudTypes) = ["","","","","","","","","","","",""]
    logical :: use_thick_cloud_spectral_averaging(NMaxCloudTypes) &
         &  = [.false.,.false.,.false.,.false.,.false.,.false., &
         &     .false.,.false.,.false.,.false.,.false.,.false.]
    integer :: i_aerosol_type_map(NMaxAerosolTypes) ! More than 256 is an error

    logical :: do_nearest_spectral_sw_albedo
    logical :: do_nearest_spectral_lw_emiss
    real(jprb) :: sw_albedo_wavelength_bound(NMaxAlbedoIntervals-1)
    real(jprb) :: lw_emiss_wavelength_bound( NMaxAlbedoIntervals-1)
    integer :: i_sw_albedo_index(NMaxAlbedoIntervals)
    integer :: i_lw_emiss_index (NMaxAlbedoIntervals)

    integer :: iunit ! Unit number of namelist file

    namelist /radiation/ do_sw, do_lw, do_sw_direct, &
         &  do_3d_effects, do_lw_side_emissivity, do_clear, &
         &  do_save_radiative_properties, sw_entrapment_name, sw_encroachment_name, &
         &  do_3d_lw_multilayer_effects, do_fu_lw_ice_optics_bug, &
         &  do_save_spectral_flux, do_save_gpoint_flux, &
         &  do_surface_sw_spectral_flux, do_lw_derivatives, &
         &  do_lw_aerosol_scattering, do_lw_cloud_scattering, &
         &  n_regions, directory_name, gas_model_name, &
         &  ice_optics_override_file_name, liq_optics_override_file_name, &
         &  aerosol_optics_override_file_name, cloud_pdf_override_file_name, &
         &  gas_optics_sw_override_file_name, gas_optics_lw_override_file_name, &
         &  liquid_model_name, ice_model_name, max_3d_transfer_rate, &
         &  min_cloud_effective_size, overhang_factor, encroachment_scaling, &
         &  use_canopy_full_spectrum_sw, use_canopy_full_spectrum_lw, &
         &  do_canopy_fluxes_sw, do_canopy_fluxes_lw, &
         &  do_canopy_gases_sw, do_canopy_gases_lw, &
         &  use_general_cloud_optics, use_general_aerosol_optics, &
         &  do_sw_delta_scaling_with_gases, overlap_scheme_name, &
         &  sw_solver_name, lw_solver_name, use_beta_overlap, use_vectorizable_generator, &
         &  use_expm_everywhere, iverbose, iverbosesetup, &
         &  cloud_inhom_decorr_scaling, cloud_fraction_threshold, &
         &  clear_to_thick_fraction, max_gas_od_3d, max_cloud_od, &
         &  cloud_mixing_ratio_threshold, overhead_sun_factor, &
         &  n_aerosol_types, i_aerosol_type_map, use_aerosols, &
         &  mono_lw_wavelength, mono_lw_total_od, mono_sw_total_od, &
         &  mono_lw_single_scattering_albedo, mono_sw_single_scattering_albedo, &
         &  mono_lw_asymmetry_factor, mono_sw_asymmetry_factor, &
         &  cloud_pdf_shape_name, cloud_type_name, use_thick_cloud_spectral_averaging, &
         &  do_nearest_spectral_sw_albedo, do_nearest_spectral_lw_emiss, &
         &  sw_albedo_wavelength_bound, lw_emiss_wavelength_bound, &
         &  i_sw_albedo_index, i_lw_emiss_index, &
         &  do_cloud_aerosol_per_lw_g_point, &
         &  do_cloud_aerosol_per_sw_g_point
         
    real(jprb) :: hook_handle

    if (lhook) call dr_hook('radiation_config:read',0,hook_handle)

    ! Copy default values from the original structure 
    do_sw = this%do_sw
    do_lw = this%do_lw
    do_sw_direct = this%do_sw_direct
    do_3d_effects = this%do_3d_effects
    do_3d_lw_multilayer_effects = this%do_3d_lw_multilayer_effects
    do_lw_side_emissivity = this%do_lw_side_emissivity
    do_clear = this%do_clear
    do_lw_aerosol_scattering = this%do_lw_aerosol_scattering
    do_lw_cloud_scattering = this%do_lw_cloud_scattering
    do_sw_delta_scaling_with_gases = this%do_sw_delta_scaling_with_gases
    do_fu_lw_ice_optics_bug = this%do_fu_lw_ice_optics_bug
    do_canopy_fluxes_sw = this%do_canopy_fluxes_sw
    do_canopy_fluxes_lw = this%do_canopy_fluxes_lw
    use_canopy_full_spectrum_sw = this%use_canopy_full_spectrum_sw
    use_canopy_full_spectrum_lw = this%use_canopy_full_spectrum_lw
    do_canopy_gases_sw = this%do_canopy_gases_sw
    do_canopy_gases_lw = this%do_canopy_gases_lw
    n_regions = this%nregions
    directory_name = this%directory_name
    cloud_pdf_override_file_name = this%cloud_pdf_override_file_name
    liq_optics_override_file_name = this%liq_optics_override_file_name
    ice_optics_override_file_name = this%ice_optics_override_file_name
    aerosol_optics_override_file_name = this%aerosol_optics_override_file_name
    gas_optics_sw_override_file_name = this%gas_optics_sw_override_file_name
    gas_optics_lw_override_file_name = this%gas_optics_lw_override_file_name
    use_expm_everywhere = this%use_expm_everywhere
    use_aerosols = this%use_aerosols
    do_save_radiative_properties = this%do_save_radiative_properties
    do_save_spectral_flux = this%do_save_spectral_flux
    do_save_gpoint_flux = this%do_save_gpoint_flux
    do_lw_derivatives = this%do_lw_derivatives
    do_surface_sw_spectral_flux = this%do_surface_sw_spectral_flux
    iverbose = this%iverbose
    iverbosesetup = this%iverbosesetup
    use_general_cloud_optics = this%use_general_cloud_optics
    use_general_aerosol_optics = this%use_general_aerosol_optics
    cloud_fraction_threshold = this%cloud_fraction_threshold
    cloud_mixing_ratio_threshold = this%cloud_mixing_ratio_threshold
    use_beta_overlap = this%use_beta_overlap
    use_vectorizable_generator = this%use_vectorizable_generator
    cloud_inhom_decorr_scaling = this%cloud_inhom_decorr_scaling
    clear_to_thick_fraction = this%clear_to_thick_fraction
    overhead_sun_factor = this%overhead_sun_factor
    max_gas_od_3d = this%max_gas_od_3d
    max_cloud_od = this%max_cloud_od
    max_3d_transfer_rate = this%max_3d_transfer_rate
    min_cloud_effective_size = this%min_cloud_effective_size
    cloud_type_name = this%cloud_type_name
    use_thick_cloud_spectral_averaging = this%use_thick_cloud_spectral_averaging

    overhang_factor = this%overhang_factor
    encroachment_scaling = -1.0_jprb
    gas_model_name = '' !DefaultGasModelName
    liquid_model_name = '' !DefaultLiquidModelName
    ice_model_name = '' !DefaultIceModelName
    sw_solver_name = '' !DefaultSwSolverName
    lw_solver_name = '' !DefaultLwSolverName
    sw_entrapment_name = ''
    sw_encroachment_name = ''
    overlap_scheme_name = ''
    cloud_pdf_shape_name = ''
    n_aerosol_types = this%n_aerosol_types
    mono_lw_wavelength = this%mono_lw_wavelength
    mono_lw_total_od = this%mono_lw_total_od
    mono_sw_total_od = this%mono_sw_total_od
    mono_lw_single_scattering_albedo = this%mono_lw_single_scattering_albedo
    mono_sw_single_scattering_albedo = this%mono_sw_single_scattering_albedo
    mono_lw_asymmetry_factor = this%mono_lw_asymmetry_factor
    mono_sw_asymmetry_factor = this%mono_sw_asymmetry_factor
    i_aerosol_type_map = this%i_aerosol_type_map
    do_nearest_spectral_sw_albedo = this%do_nearest_spectral_sw_albedo
    do_nearest_spectral_lw_emiss  = this%do_nearest_spectral_lw_emiss
    sw_albedo_wavelength_bound    = this%sw_albedo_wavelength_bound
    lw_emiss_wavelength_bound     = this%lw_emiss_wavelength_bound
    i_sw_albedo_index             = this%i_sw_albedo_index
    i_lw_emiss_index              = this%i_lw_emiss_index
    do_cloud_aerosol_per_lw_g_point = this%do_cloud_aerosol_per_lw_g_point
    do_cloud_aerosol_per_sw_g_point = this%do_cloud_aerosol_per_sw_g_point

    if (present(file_name) .and. present(unit)) then
      write(nulerr,'(a)') '*** Error: cannot specify both file_name and unit in call to config_type%read'
      call radiation_abort('Radiation configuration error')
    else if (.not. present(file_name) .and. .not. present(unit)) then
      write(nulerr,'(a)') '*** Error: neither file_name nor unit specified in call to config_type%read'
      call radiation_abort('Radiation configuration error')
    end if

    if (present(file_name)) then
      ! Open the namelist file
      iunit = nulrad
      open(unit=iunit, iostat=iosopen, file=trim(file_name))
    else
      ! Assume that iunit represents and open file
      iosopen = 0
      iunit = unit
    end if

    if (iosopen /= 0) then
      ! An error occurred opening the file
      if (present(is_success)) then
        is_success = .false.
        ! We now continue the subroutine so that the default values
        ! are placed in the config structure
      else
        write(nulerr,'(a,a,a)') '*** Error: namelist file "', &
             &                trim(file_name), '" not found'
        call radiation_abort('Radiation configuration error')
      end if
    else

      ! This version exits correctly, but provides less information
      ! about how the namelist was incorrect
      read(unit=iunit, iostat=iosread, nml=radiation)

      ! Depending on compiler this version provides more information
      ! about the error in the namelist
      !read(unit=iunit, nml=radiation)

      if (iosread /= 0) then
        ! An error occurred reading the file
        if (present(is_success)) then
          is_success = .false.
          ! We now continue the subroutine so that the default values
          ! are placed in the config structure
        else if (present(file_name)) then
          write(nulerr,'(a,a,a)') '*** Error reading namelist "radiation" from file "', &
               &      trim(file_name), '"'
          close(unit=iunit)
          call radiation_abort('Radiation configuration error')
        else
          write(nulerr,'(a,i0)') '*** Error reading namelist "radiation" from unit ', &
               &      iunit
          call radiation_abort('Radiation configuration error')
        end if
      end if

      if (present(file_name)) then
        close(unit=iunit)
      end if
    end if

    ! Copy namelist data into configuration object

    ! Start with verbosity levels, which should be within limits
    if (iverbose < 0) then
      iverbose = 0
    end if
    this%iverbose = iverbose

    if (iverbosesetup < 0) then
      iverbosesetup = 0
    end if
    this%iverbosesetup = iverbosesetup

    this%do_lw = do_lw
    this%do_sw = do_sw
    this%do_clear = do_clear
    this%do_sw_direct = do_sw_direct
    this%do_3d_effects = do_3d_effects
    this%do_3d_lw_multilayer_effects = do_3d_lw_multilayer_effects
    this%do_lw_side_emissivity = do_lw_side_emissivity
    this%use_expm_everywhere = use_expm_everywhere
    this%use_aerosols = use_aerosols
    this%do_lw_cloud_scattering = do_lw_cloud_scattering
    this%do_lw_aerosol_scattering = do_lw_aerosol_scattering
    this%nregions = n_regions
    this%do_surface_sw_spectral_flux = do_surface_sw_spectral_flux
    this%do_sw_delta_scaling_with_gases = do_sw_delta_scaling_with_gases
    this%do_fu_lw_ice_optics_bug = do_fu_lw_ice_optics_bug
    this%do_canopy_fluxes_sw = do_canopy_fluxes_sw
    this%do_canopy_fluxes_lw = do_canopy_fluxes_lw
    this%use_canopy_full_spectrum_sw = use_canopy_full_spectrum_sw
    this%use_canopy_full_spectrum_lw = use_canopy_full_spectrum_lw
    this%do_canopy_gases_sw = do_canopy_gases_sw
    this%do_canopy_gases_lw = do_canopy_gases_lw
    this%mono_lw_wavelength = mono_lw_wavelength
    this%mono_lw_total_od = mono_lw_total_od
    this%mono_sw_total_od = mono_sw_total_od
    this%mono_lw_single_scattering_albedo = mono_lw_single_scattering_albedo
    this%mono_sw_single_scattering_albedo = mono_sw_single_scattering_albedo
    this%mono_lw_asymmetry_factor = mono_lw_asymmetry_factor
    this%mono_sw_asymmetry_factor = mono_sw_asymmetry_factor
    this%use_beta_overlap = use_beta_overlap
    this%use_vectorizable_generator = use_vectorizable_generator
    this%cloud_inhom_decorr_scaling = cloud_inhom_decorr_scaling
    this%clear_to_thick_fraction = clear_to_thick_fraction
    this%overhead_sun_factor = overhead_sun_factor
    this%max_gas_od_3d = max_gas_od_3d
    this%max_cloud_od = max_cloud_od
    this%max_3d_transfer_rate = max_3d_transfer_rate
    this%min_cloud_effective_size = max(1.0e-6_jprb, min_cloud_effective_size)
    this%cloud_type_name = cloud_type_name
    this%use_thick_cloud_spectral_averaging = use_thick_cloud_spectral_averaging
    if (encroachment_scaling >= 0.0_jprb) then
      this%overhang_factor = encroachment_scaling
      if (iverbose >= 1) then
        write(nulout, '(a)') 'Warning: radiation namelist parameter "encroachment_scaling" is deprecated: use "overhang_factor"'
      end if
    else
      this%overhang_factor = overhang_factor
    end if
    this%directory_name = directory_name
    this%cloud_pdf_override_file_name = cloud_pdf_override_file_name
    this%liq_optics_override_file_name = liq_optics_override_file_name
    this%ice_optics_override_file_name = ice_optics_override_file_name
    this%aerosol_optics_override_file_name = aerosol_optics_override_file_name
    this%gas_optics_sw_override_file_name = gas_optics_sw_override_file_name
    this%gas_optics_lw_override_file_name = gas_optics_lw_override_file_name
    this%use_general_cloud_optics      = use_general_cloud_optics
    this%use_general_aerosol_optics    = use_general_aerosol_optics
    this%cloud_fraction_threshold = cloud_fraction_threshold
    this%cloud_mixing_ratio_threshold = cloud_mixing_ratio_threshold
    this%n_aerosol_types = n_aerosol_types
    this%do_save_radiative_properties = do_save_radiative_properties
    this%do_lw_derivatives = do_lw_derivatives
    this%do_save_spectral_flux = do_save_spectral_flux
    this%do_save_gpoint_flux = do_save_gpoint_flux
    this%do_nearest_spectral_sw_albedo = do_nearest_spectral_sw_albedo
    this%do_nearest_spectral_lw_emiss  = do_nearest_spectral_lw_emiss
    this%sw_albedo_wavelength_bound    = sw_albedo_wavelength_bound
    this%lw_emiss_wavelength_bound     = lw_emiss_wavelength_bound
    this%i_sw_albedo_index             = i_sw_albedo_index
    this%i_lw_emiss_index              = i_lw_emiss_index
    this%do_cloud_aerosol_per_lw_g_point = do_cloud_aerosol_per_lw_g_point
    this%do_cloud_aerosol_per_sw_g_point = do_cloud_aerosol_per_sw_g_point

    if (do_save_gpoint_flux) then
      ! Saving the fluxes every g-point overrides saving as averaged
      ! in a band, but this%do_save_spectral_flux needs to be TRUE as
      ! it is tested inside the solver routines to decide whether to
      ! save anything
      this%do_save_spectral_flux = .true.
    end if

    ! Determine liquid optics model
    call get_enum_code(liquid_model_name, LiquidModelName, &
         &            'liquid_model_name', this%i_liq_model)

    ! Determine ice optics model
    call get_enum_code(ice_model_name, IceModelName, &
         &            'ice_model_name', this%i_ice_model)

    ! Determine gas optics model
    call get_enum_code(gas_model_name, GasModelName, &
         &            'gas_model_name', this%i_gas_model)

    ! Determine solvers
    call get_enum_code(sw_solver_name, SolverName, &
         &            'sw_solver_name', this%i_solver_sw)
    call get_enum_code(lw_solver_name, SolverName, &
         &            'lw_solver_name', this%i_solver_lw)

    if (len_trim(sw_encroachment_name) > 1) then
      call get_enum_code(sw_encroachment_name, EncroachmentName, &
           &             'sw_encroachment_name', this%i_3d_sw_entrapment)
      write(nulout, '(a)') 'Warning: radiation namelist string "sw_encroachment_name" is deprecated: use "sw_entrapment_name"'
    else
      call get_enum_code(sw_entrapment_name, EntrapmentName, &
           &             'sw_entrapment_name', this%i_3d_sw_entrapment)
    end if

    ! Determine overlap scheme
    call get_enum_code(overlap_scheme_name, OverlapName, &
         &             'overlap_scheme_name', this%i_overlap_scheme)
    
    ! Determine cloud PDF shape 
    call get_enum_code(cloud_pdf_shape_name, PdfShapeName, &
         &             'cloud_pdf_shape_name', this%i_cloud_pdf_shape)

    this%i_aerosol_type_map = 0
    if (this%use_aerosols) then
      this%i_aerosol_type_map(1:n_aerosol_types) &
           &  = i_aerosol_type_map(1:n_aerosol_types)
    end if

    ! Will clouds be used at all?
    if ((this%do_sw .and. this%i_solver_sw /= ISolverCloudless) &
         &  .or. (this%do_lw .and. this%i_solver_lw /= ISolverCloudless)) then
      this%do_clouds = .true.
    else
      this%do_clouds = .false.
    end if

    if (this%i_gas_model == IGasModelIFSRRTMG &
         & .and. (this%use_general_cloud_optics &
         &        .or. this%use_general_aerosol_optics)) then
      if (this%do_sw .and. this%do_cloud_aerosol_per_sw_g_point) then
        write(nulout,'(a)') 'Warning: RRTMG SW only supports cloud/aerosol optical properties per band, not per g-point'
        this%do_cloud_aerosol_per_sw_g_point = .false.
      end if
      if (this%do_lw .and. this%do_cloud_aerosol_per_lw_g_point) then
        write(nulout,'(a)') 'Warning: RRTMG LW only supports cloud/aerosol optical properties per band, not per g-point'
        this%do_cloud_aerosol_per_lw_g_point = .false.
      end if
    end if


    ! Normal subroutine exit
    if (present(is_success)) then
      is_success = .true.
    end if

    if (lhook) call dr_hook('radiation_config:read',1,hook_handle)

  end subroutine read_config_from_namelist


  !---------------------------------------------------------------------
  ! This routine is called by radiation_interface:setup_radiation and
  ! it converts the user specified options into some more specific
  ! data such as data file names
  subroutine consolidate_config(this)

    use yomhook,      only : lhook, dr_hook
    use radiation_io, only : nulout, nulerr, radiation_abort

    class(config_type), intent(inout)         :: this

    real(jprb) :: hook_handle

    if (lhook) call dr_hook('radiation_config:consolidate',0,hook_handle)

    ! Check consistency of models
    if (this%do_canopy_fluxes_sw .and. .not. this%do_surface_sw_spectral_flux) then
      if (this%iverbosesetup >= 1) then
        write(nulout,'(a)') 'Warning: turning on do_surface_sw_spectral_flux as required by do_canopy_fluxes_sw'
      end if
      this%do_surface_sw_spectral_flux = .true.
    end if

    ! Will clouds be used at all?
    if ((this%do_sw .and. this%i_solver_sw /= ISolverCloudless) &
         &  .or. (this%do_lw .and. this%i_solver_lw /= ISolverCloudless)) then
      this%do_clouds = .true.
    else
      this%do_clouds = .false.
    end if

    ! SPARTACUS only works with Exp-Ran overlap scheme
    if ((       this%i_solver_sw == ISolverSPARTACUS &
         & .or. this%i_solver_lw == ISolverSPARTACUS &
         & .or. this%i_solver_sw == ISolverTripleclouds &
         & .or. this%i_solver_lw == ISolverTripleclouds) &
         & .and. this%i_overlap_scheme /= IOverlapExponentialRandom) then
      write(nulerr,'(a)') '*** Error: SPARTACUS/Tripleclouds solvers can only do Exponential-Random overlap'
      call radiation_abort('Radiation configuration error')

    end if

    ! If ecCKD gas optics model is being used set relevant file names
    if (this%i_gas_model == IGasModelECCKD) then

      ! This gas optics model requires the general cloud and
      ! aerosol optics settings
      if (.not. this%use_general_cloud_optics) then
        write(nulerr,'(a)') '*** Error: ecCKD gas optics model requires general cloud optics'
        call radiation_abort('Radiation configuration error')
      end if
      if (.not. this%use_general_aerosol_optics) then
        write(nulerr,'(a)') '*** Error: ecCKD gas optics model requires general aerosol optics'
        call radiation_abort('Radiation configuration error')
      end if

      if (len_trim(this%gas_optics_sw_override_file_name) > 0) then
        if (this%gas_optics_sw_override_file_name(1:1) == '/') then
          this%gas_optics_sw_file_name = trim(this%gas_optics_sw_override_file_name)
        else
          this%gas_optics_sw_file_name = trim(this%directory_name) &
               &  // '/' // trim(this%gas_optics_sw_override_file_name)
        end if
      else
        ! In the IFS, the gas optics files should be specified in
        ! ifs/module/radiation_setup.F90, not here
        this%gas_optics_sw_file_name = trim(this%directory_name) &
             &  // "/ecckd-0.6_sw_climate_wide-38_spectral-definition.nc"
      end if

      if (len_trim(this%gas_optics_lw_override_file_name) > 0) then
        if (this%gas_optics_lw_override_file_name(1:1) == '/') then
          this%gas_optics_lw_file_name = trim(this%gas_optics_lw_override_file_name)
        else
          this%gas_optics_lw_file_name = trim(this%directory_name) &
               &  // '/' // trim(this%gas_optics_lw_override_file_name)
        end if
      else
        ! In the IFS, the gas optics files should be specified in
        ! ifs/module/radiation_setup.F90, not here
        this%gas_optics_lw_file_name = trim(this%directory_name) &
             &  // "/ecckd-0.6_lw_climate_fsck-27_spectral-definition.nc"
      end if

    end if

    ! Set aerosol optics file name
    if (len_trim(this%aerosol_optics_override_file_name) > 0) then
      if (this%aerosol_optics_override_file_name(1:1) == '/') then
        this%aerosol_optics_file_name = trim(this%aerosol_optics_override_file_name)
      else
        this%aerosol_optics_file_name = trim(this%directory_name) &
             &  // '/' // trim(this%aerosol_optics_override_file_name)
      end if
    else
      ! In the IFS, the aerosol optics file should be specified in
      ! ifs/module/radiation_setup.F90, not here
<<<<<<< HEAD
      if (this%use_general_aerosol_optics) then
         this%aerosol_optics_file_name &
             &   = trim(this%directory_name) // "/aerosol_ifs_48R1.nc"       
      else
        this%aerosol_optics_file_name &
             &   = trim(this%directory_name) // "/aerosol_ifs_rrtm_45R2.nc"
      end if
=======
      this%aerosol_optics_file_name &
           &   = trim(this%directory_name) // "/aerosol_ifs_rrtm_46R1_with_NI_AM.nc"
>>>>>>> 69b10ae6
    end if

    ! Set liquid optics file name
    if (len_trim(this%liq_optics_override_file_name) > 0) then
      if (this%liq_optics_override_file_name(1:1) == '/') then
        this%liq_optics_file_name = trim(this%liq_optics_override_file_name)
      else
        this%liq_optics_file_name = trim(this%directory_name) &
             &  // '/' // trim(this%liq_optics_override_file_name)
      end if
    else if (this%i_liq_model == ILiquidModelSOCRATES) then
      this%liq_optics_file_name &
           &  = trim(this%directory_name) // "/socrates_droplet_scattering_rrtm.nc"
    else if (this%i_liq_model == ILiquidModelSlingo) then
      this%liq_optics_file_name &
           &  = trim(this%directory_name) // "/slingo_droplet_scattering_rrtm.nc"
    end if

    ! Set ice optics file name
    if (len_trim(this%ice_optics_override_file_name) > 0) then
      if (this%ice_optics_override_file_name(1:1) == '/') then
        this%ice_optics_file_name = trim(this%ice_optics_override_file_name)
      else
        this%ice_optics_file_name = trim(this%directory_name) &
             &  // '/' // trim(this%ice_optics_override_file_name)
      end if
    else if (this%i_ice_model == IIceModelFu) then
      this%ice_optics_file_name &
           &   = trim(this%directory_name) // "/fu_ice_scattering_rrtm.nc"
    else if (this%i_ice_model == IIceModelBaran) then
      this%ice_optics_file_name &
           &   = trim(this%directory_name) // "/baran_ice_scattering_rrtm.nc"
    else if (this%i_ice_model == IIceModelBaran2016) then
      this%ice_optics_file_name &
           &   = trim(this%directory_name) // "/baran2016_ice_scattering_rrtm.nc"
    else if (this%i_ice_model == IIceModelBaran2017) then
      this%ice_optics_file_name &
           &   = trim(this%directory_name) // "/baran2017_ice_scattering_rrtm.nc"
    else if (this%i_ice_model == IIceModelYi) then
      this%ice_optics_file_name &
           &   = trim(this%directory_name) // "/yi_ice_scattering_rrtm.nc"
    end if

    ! Set cloud-water PDF look-up table file name
    if (len_trim(this%cloud_pdf_override_file_name) > 0) then
      if (this%cloud_pdf_override_file_name(1:1) == '/') then
        this%cloud_pdf_file_name = trim(this%cloud_pdf_override_file_name)
      else
        this%cloud_pdf_file_name = trim(this%directory_name) &
             &  // '/' // trim(this%cloud_pdf_override_file_name)
      end if
    elseif (this%i_cloud_pdf_shape == IPdfShapeLognormal) then
      this%cloud_pdf_file_name = trim(this%directory_name) // "/mcica_lognormal.nc"
    else
      this%cloud_pdf_file_name = trim(this%directory_name) // "/mcica_gamma.nc"
    end if

    ! Aerosol data
    if (this%n_aerosol_types < 0 &
         &  .or. this%n_aerosol_types > NMaxAerosolTypes) then
      write(nulerr,'(a,i0)') '*** Error: number of aerosol types must be between 0 and ', &
           &  NMaxAerosolTypes
      call radiation_abort('Radiation configuration error')
    end if

    if (this%use_aerosols .and. this%n_aerosol_types == 0) then
      if (this%iverbosesetup >= 2) then
        write(nulout, '(a)') 'Aerosols on but n_aerosol_types=0: optical properties to be computed outside ecRad'
      end if
    end if

    ! In the monochromatic case we need to override the liquid, ice
    ! and aerosol models to ensure compatibility
    if (this%i_gas_model == IGasModelMonochromatic) then
      this%i_liq_model = ILiquidModelMonochromatic
      this%i_ice_model = IIceModelMonochromatic
      this%use_aerosols = .false.
    end if

    ! McICA solver currently can't store full profiles of spectral fluxes
    if (this%i_solver_sw == ISolverMcICA) then
      this%do_save_spectral_flux = .false.
    end if

    if (this%i_solver_sw == ISolverSPARTACUS .and. this%do_sw_delta_scaling_with_gases) then
      write(nulerr,'(a)') '*** Error: SW delta-Eddington scaling with gases not possible with SPARTACUS solver'
      call radiation_abort('Radiation configuration error')
    end if

    if ((this%do_lw .and. this%do_sw) .and. &
         & (     (      this%i_solver_sw == ISolverHomogeneous  &
         &        .and. this%i_solver_lw /= ISolverHomogeneous) &
         &  .or. (      this%i_solver_sw /= ISolverHomogeneous  &
         &        .and. this%i_solver_lw == ISolverHomogeneous) &
         & ) ) then
      write(nulerr,'(a)') '*** Error: if one solver is "Homogeneous" then the other must be'
      call radiation_abort('Radiation configuration error')
    end if

    ! Set is_homogeneous if the active solvers are homogeneous, since
    ! this affects how "in-cloud" water contents are computed
    if (        (this%do_sw .and. this%i_solver_sw == ISolverHomogeneous) &
         & .or. (this%do_lw .and. this%i_solver_lw == ISolverHomogeneous)) then
      this%is_homogeneous = .true.
    end if

    this%is_consolidated = .true.

    if (lhook) call dr_hook('radiation_config:consolidate',1,hook_handle)

  end subroutine consolidate_config


  !---------------------------------------------------------------------
  ! This subroutine sets members of the configuration object via
  ! optional arguments, and any member not specified is left
  ! untouched. Therefore, this should be called after taking data from
  ! the namelist.
  subroutine set_config(config, directory_name, &
       &  do_lw, do_sw, &
       &  do_lw_aerosol_scattering, do_lw_cloud_scattering, &
       &  do_sw_direct)

    class(config_type), intent(inout):: config
    character(len=*), intent(in), optional  :: directory_name
    logical, intent(in), optional           :: do_lw, do_sw
    logical, intent(in), optional           :: do_lw_aerosol_scattering
    logical, intent(in), optional           :: do_lw_cloud_scattering
    logical, intent(in), optional           :: do_sw_direct

    if (present(do_lw)) then
       config%do_lw = do_lw
    end if

    if(present(do_sw)) then
       config%do_sw = do_sw
    end if

    if (present(do_sw_direct)) then
       config%do_sw_direct = do_sw_direct
    end if

    if (present(directory_name)) then
       config%directory_name = trim(directory_name)
    end if

    if (present(do_lw_aerosol_scattering)) then
       config%do_lw_aerosol_scattering = .true.
    end if

    if (present(do_lw_cloud_scattering)) then
       config%do_lw_cloud_scattering = .true.
    end if

  end subroutine set_config


  !---------------------------------------------------------------------
  ! Print configuration information to standard output
  subroutine print_config(this, iverbose)

    use radiation_io, only : nulout

    class(config_type), intent(in) :: this

    integer, optional,  intent(in) :: iverbose
    integer                        :: i_local_verbose

    if (present(iverbose)) then
      i_local_verbose = iverbose
    else
      i_local_verbose = this%iverbose
    end if

    if (i_local_verbose >= 2) then
      !---------------------------------------------------------------------
      write(nulout, '(a)') 'General settings:'
      write(nulout, '(a,a,a)') '  Data files expected in "', &
           &                   trim(this%directory_name), '"'
      call print_logical('  Clear-sky calculations are', 'do_clear', this%do_clear)
      call print_logical('  Saving intermediate radiative properties', &
           &   'do_save_radiative_properties', this%do_save_radiative_properties)
      call print_logical('  Saving spectral flux profiles', &
           &   'do_save_spectral_flux', this%do_save_spectral_flux)
      call print_enum('  Gas model is', GasModelName, 'i_gas_model', &
           &          this%i_gas_model)
      call print_logical('  Aerosols are', 'use_aerosols', this%use_aerosols)
      call print_logical('  Clouds are', 'do_clouds', this%do_clouds)
      if (this%do_sw) then
        call print_logical('  Do cloud/aerosol/surface SW properties per g-point', &
             &  'do_cloud_aerosol_per_sw_g_point', this%do_cloud_aerosol_per_sw_g_point)
      end if
      if (this%do_lw) then
        call print_logical('  Do cloud/aerosol/surface LW properties per g-point', &
             &  'do_cloud_aerosol_per_lw_g_point', this%do_cloud_aerosol_per_lw_g_point)
      end if

      !---------------------------------------------------------------------
      write(nulout, '(a)') 'Surface settings:'
      if (this%do_sw) then
        call print_logical('  Saving surface shortwave spectral fluxes', &
             &   'do_surface_sw_spectral_flux', this%do_surface_sw_spectral_flux)
        call print_logical('  Saving surface shortwave fluxes in abledo bands', &
             &   'do_canopy_fluxes_sw', this%do_canopy_fluxes_sw)
      end if
      if (this%do_lw) then
        call print_logical('  Saving surface longwave fluxes in emissivity bands', &
             &   'do_canopy_fluxes_lw', this%do_canopy_fluxes_lw)
        call print_logical('  Longwave derivative calculation is', &
             &   'do_lw_derivatives',this%do_lw_derivatives)
      end if
      if (this%do_sw) then
        call print_logical('  Nearest-neighbour spectral albedo mapping', &
             &   'do_nearest_spectral_sw_albedo', this%do_nearest_spectral_sw_albedo)
      end if
      if (this%do_lw) then
        call print_logical('  Nearest-neighbour spectral emissivity mapping', &
             &   'do_nearest_spectral_lw_emiss', this%do_nearest_spectral_lw_emiss)
      end if
      !---------------------------------------------------------------------
      if (this%do_clouds) then
        write(nulout, '(a)') 'Cloud settings:'
        call print_real('  Cloud fraction threshold', &
             &   'cloud_fraction_threshold', this%cloud_fraction_threshold)
        call print_real('  Cloud mixing-ratio threshold', &
             &   'cloud_mixing_ratio_threshold', this%cloud_mixing_ratio_threshold)
        call print_logical('  General cloud optics', &
             &             'use_general_cloud_optics', this%use_general_cloud_optics)
        if (.not. this%use_general_cloud_optics) then
          call print_enum('  Liquid optics scheme is', LiquidModelName, &
               &          'i_liq_model',this%i_liq_model)
          call print_enum('  Ice optics scheme is', IceModelName, &
               &          'i_ice_model',this%i_ice_model)
          if (this%i_ice_model == IIceModelFu) then
            call print_logical('  Longwave ice optics bug in Fu scheme is', &
                 &   'do_fu_lw_ice_optics_bug',this%do_fu_lw_ice_optics_bug)
          end if
        end if
        call print_enum('  Cloud overlap scheme is', OverlapName, &
             &          'i_overlap_scheme',this%i_overlap_scheme)
        call print_logical('  Use "beta" overlap parameter is', &
             &   'use_beta_overlap', this%use_beta_overlap)
        call print_enum('  Cloud PDF shape is', PdfShapeName, &
             &          'i_cloud_pdf_shape',this%i_cloud_pdf_shape)
        call print_real('  Cloud inhom decorrelation scaling', &
             &   'cloud_inhom_decorr_scaling', this%cloud_inhom_decorr_scaling)
      end if

      !---------------------------------------------------------------------
      write(nulout, '(a)') 'Solver settings:'
      if (this%do_sw) then
        call print_enum('  Shortwave solver is', SolverName, &
             &          'i_solver_sw', this%i_solver_sw)
        
        if (this%i_gas_model == IGasModelMonochromatic) then
          call print_real('  Shortwave atmospheric optical depth', &
               &   'mono_sw_total_od', this%mono_sw_total_od)
          call print_real('  Shortwave particulate single-scattering albedo', &
               &   'mono_sw_single_scattering_albedo', &
               &   this%mono_sw_single_scattering_albedo)
          call print_real('  Shortwave particulate asymmetry factor', &
               &   'mono_sw_asymmetry_factor', &
               &   this%mono_sw_asymmetry_factor)
        end if
        call print_logical('  Shortwave delta scaling after merge with gases', &
             &   'do_sw_delta_scaling_with_gases', &
             &   this%do_sw_delta_scaling_with_gases)
      else
        call print_logical('  Shortwave calculations are','do_sw',this%do_sw)
      end if

      if (this%do_lw) then
        call print_enum('  Longwave solver is', SolverName, 'i_solver_lw', &
             &          this%i_solver_lw)

        if (this%i_gas_model == IGasModelMonochromatic) then
          if (this%mono_lw_wavelength > 0.0_jprb) then
            call print_real('  Longwave effective wavelength (m)', &
                 &   'mono_lw_wavelength', this%mono_lw_wavelength)
          else
            write(nulout,'(a)') '  Longwave fluxes are broadband                              (mono_lw_wavelength<=0)'
          end if
          call print_real('  Longwave atmospheric optical depth', &
               &   'mono_lw_total_od', this%mono_lw_total_od)  
          call print_real('  Longwave particulate single-scattering albedo', &
               &   'mono_lw_single_scattering_albedo', &
               &   this%mono_lw_single_scattering_albedo)
          call print_real('  Longwave particulate asymmetry factor', &
               &   'mono_lw_asymmetry_factor', &
               &   this%mono_lw_asymmetry_factor)
        end if
        call print_logical('  Longwave cloud scattering is', &
             &   'do_lw_cloud_scattering',this%do_lw_cloud_scattering)
        call print_logical('  Longwave aerosol scattering is', &
             &   'do_lw_aerosol_scattering',this%do_lw_aerosol_scattering)
      else
        call print_logical('  Longwave calculations are','do_lw', this%do_lw)
      end if

      if (this%i_solver_sw == ISolverSpartacus &
           &  .or. this%i_solver_lw == ISolverSpartacus) then
        write(nulout, '(a)') '  SPARTACUS options:'
        call print_integer('    Number of regions', 'n_regions', this%nregions)
        call print_real('    Max cloud optical depth per layer', &
             &   'max_cloud_od', this%max_cloud_od)
        call print_enum('    Shortwave entrapment is', EntrapmentName, &
             &          'i_3d_sw_entrapment', this%i_3d_sw_entrapment)
        call print_logical('    Multilayer longwave horizontal transport is', &
             'do_3d_lw_multilayer_effects', this%do_3d_lw_multilayer_effects)
        call print_logical('    Use matrix exponential everywhere is', &
             &   'use_expm_everywhere', this%use_expm_everywhere)
        call print_logical('    3D effects are', 'do_3d_effects', &
             &             this%do_3d_effects)

        if (this%do_3d_effects) then
          call print_logical('    Longwave side emissivity parameterization is', &
               &  'do_lw_side_emissivity', this%do_lw_side_emissivity)
          call print_real('    Clear-to-thick edge fraction is', &
               &  'clear_to_thick_fraction', this%clear_to_thick_fraction)
          call print_real('    Overhead sun factor is', &
               &  'overhead_sun_factor', this%overhead_sun_factor)
          call print_real('    Max gas optical depth for 3D effects', &
               &   'max_gas_od_3d', this%max_gas_od_3d)
          call print_real('    Max 3D transfer rate', &
               &   'max_3d_transfer_rate', this%max_3d_transfer_rate)
          call print_real('    Min cloud effective size (m)', &
               &   'min_cloud_effective_size', this%min_cloud_effective_size)
          call print_real('    Overhang factor', &
               &   'overhang_factor', this%overhang_factor)
        end if

      else if (this%i_solver_sw == ISolverMcICA &
           &  .or. this%i_solver_lw == ISolverMcICA) then
        call print_logical('  Use vectorizable McICA cloud generator', &
             &   'use_vectorizable_generator', this%use_vectorizable_generator)
      end if
            
    end if
    
  end subroutine print_config



  !---------------------------------------------------------------------
  ! In order to estimate UV and photosynthetically active radiation,
  ! we need weighted sum of fluxes considering wavelength range
  ! required.  This routine returns information for how to correctly
  ! weight output spectral fluxes for a range of input wavelengths.
  ! Note that this is approximate; internally it may be assumed that
  ! the energy is uniformly distributed in wavenumber space, for
  ! example.  If the character string "weighting_name" is present, and
  ! iverbose>=2, then information on the weighting will be provided on
  ! nulout.
  subroutine get_sw_weights(this, wavelength1, wavelength2, &
       &                    nweights, iband, weight, weighting_name)

    use parkind1, only : jprb
    use radiation_io, only : nulout, nulerr, radiation_abort

    class(config_type), intent(in) :: this
    ! Range of wavelengths to get weights for (m)
    real(jprb), intent(in) :: wavelength1, wavelength2
    ! Output number of weights needed
    integer,    intent(out)   :: nweights
    ! Only write to the first nweights of these arrays: they contain
    ! the indices to the non-zero bands, and the weight in each of
    ! those bands
    integer,    intent(out)   :: iband(:)
    real(jprb), intent(out)   :: weight(:)
    character(len=*), optional, intent(in) :: weighting_name

    ! Internally we deal with wavenumber
    real(jprb) :: wavenumber1, wavenumber2 ! cm-1

    real(jprb) :: wavenumber1_band, wavenumber2_band ! cm-1

    integer :: jband ! Loop index for spectral band

    if (this%n_bands_sw <= 0) then
      write(nulerr,'(a)') '*** Error: get_sw_weights called before number of shortwave bands set'
      call radiation_abort()      
    end if

    ! Convert wavelength range (m) to wavenumber (cm-1)
    wavenumber1 = 0.01_jprb / wavelength2
    wavenumber2 = 0.01_jprb / wavelength1

    nweights = 0

    do jband = 1,this%n_bands_sw
      wavenumber1_band = this%gas_optics_sw%spectral_def%wavenumber1_band(jband)
      wavenumber2_band = this%gas_optics_sw%spectral_def%wavenumber2_band(jband)
      
      if (wavenumber1 < wavenumber2_band .and. wavenumber2 > wavenumber1_band) then
        nweights = nweights+1
        iband(nweights) = jband
        weight(nweights) = (min(wavenumber2,wavenumber2_band) &
             &         - max(wavenumber1,wavenumber1_band)) &
             & / (wavenumber2_band - wavenumber1_band)
      end if
    end do

    if (nweights == 0) then
      write(nulerr,'(a,e8.4,a,e8.4,a)') '*** Error: wavelength range ', &
           &  wavelength1, ' to ', wavelength2, ' m is outside shortwave band'
      call radiation_abort()
    else if (this%iverbosesetup >= 2 .and. present(weighting_name)) then
      write(nulout,'(a,a,a,f6.0,a,f6.0,a)') 'Spectral weights for ', &
           &  weighting_name, ' (', wavenumber1, ' to ', &
           &  wavenumber2, ' cm-1):'
      do jband = 1, nweights
        wavenumber1_band = this%gas_optics_sw%spectral_def%wavenumber1_band(iband(jband))
        wavenumber2_band = this%gas_optics_sw%spectral_def%wavenumber2_band(iband(jband))
        write(nulout, '(a,i0,a,f6.0,a,f6.0,a,f8.4)') '  Shortwave band ', &
             &  iband(jband), ' (', wavenumber1_band, ' to ', &
             &  wavenumber2_band, ' cm-1): ', weight(jband)
      end do
    end if

  end subroutine get_sw_weights


  !---------------------------------------------------------------------
  ! The input shortwave surface albedo coming in is likely to be in
  ! different spectral intervals to the gas model in the radiation
  ! scheme. We assume that the input albedo is defined within
  ! "ninterval" spectral intervals covering the wavelength range 0 to
  ! infinity, but allow for the possibility that two intervals may be
  ! indexed back to the same albedo band.  
  subroutine define_sw_albedo_intervals(this, ninterval, wavelength_bound, &
       &                                i_intervals, do_nearest)

    use radiation_io, only : nulerr, radiation_abort
    use radiation_spectral_definition, only : SolarReferenceTemperature

    class(config_type),   intent(inout) :: this
    ! Number of spectral intervals in which albedo is defined
    integer,              intent(in)    :: ninterval
    ! Monotonically increasing wavelength bounds between intervals,
    ! not including the outer bounds (which are assumed to be zero and
    ! infinity)
    real(jprb),           intent(in)    :: wavelength_bound(ninterval-1)
    ! The albedo indices corresponding to each interval
    integer,              intent(in)    :: i_intervals(ninterval)
    logical,    optional, intent(in)    :: do_nearest
    
    if (ninterval > NMaxAlbedoIntervals) then
      write(nulerr,'(a,i0,a,i0)') '*** Error: ', ninterval, &
           &  ' albedo intervals exceeds maximum of ', NMaxAlbedoIntervals
      call radiation_abort();
    end if

    if (present(do_nearest)) then
      this%do_nearest_spectral_sw_albedo = do_nearest
    else
      this%do_nearest_spectral_sw_albedo = .false.
    end if
    this%sw_albedo_wavelength_bound(1:ninterval-1) = wavelength_bound(1:ninterval-1)
    this%sw_albedo_wavelength_bound(ninterval:)    = -1.0_jprb
    this%i_sw_albedo_index(1:ninterval)            = i_intervals(1:ninterval)
    this%i_sw_albedo_index(ninterval+1:)           = 0

    ! If this routine is called before setup_radiation then the
    ! spectral intervals are not yet known
    ! consolidate_sw_albedo_intervals is called later.  Otherwise it
    ! is called immediately and overwrites any existing mapping.
    if (this%is_consolidated) then
      call this%consolidate_sw_albedo_intervals
    end if

  end subroutine define_sw_albedo_intervals


  !---------------------------------------------------------------------
  ! As define_sw_albedo_intervals but for longwave emissivity
  subroutine define_lw_emiss_intervals(this, ninterval, wavelength_bound, &
       &                                i_intervals, do_nearest)

    use radiation_io, only : nulerr, radiation_abort
    use radiation_spectral_definition, only : TerrestrialReferenceTemperature

    class(config_type),   intent(inout) :: this
    ! Number of spectral intervals in which emissivity is defined
    integer,              intent(in)    :: ninterval
    ! Monotonically increasing wavelength bounds between intervals,
    ! not including the outer bounds (which are assumed to be zero and
    ! infinity)
    real(jprb),           intent(in)    :: wavelength_bound(ninterval-1)
    ! The emissivity indices corresponding to each interval
    integer,              intent(in)    :: i_intervals(ninterval)
    logical,    optional, intent(in)    :: do_nearest
    
    if (ninterval > NMaxAlbedoIntervals) then
      write(nulerr,'(a,i0,a,i0)') '*** Error: ', ninterval, &
           &  ' emissivity intervals exceeds maximum of ', NMaxAlbedoIntervals
      call radiation_abort();
    end if

    if (present(do_nearest)) then
      this%do_nearest_spectral_lw_emiss = do_nearest
    else
      this%do_nearest_spectral_lw_emiss = .false.
    end if
    this%lw_emiss_wavelength_bound(1:ninterval-1) = wavelength_bound(1:ninterval-1)
    this%lw_emiss_wavelength_bound(ninterval:)    = -1.0_jprb
    this%i_lw_emiss_index(1:ninterval)            = i_intervals(1:ninterval)
    this%i_lw_emiss_index(ninterval+1:)           = 0

    if (this%is_consolidated) then
      call this%consolidate_lw_emiss_intervals
    end if

  end subroutine define_lw_emiss_intervals


  !---------------------------------------------------------------------
  ! Consolidate the surface shortwave albedo intervals with the
  ! band/g-point intervals
  subroutine consolidate_sw_albedo_intervals(this)

    use radiation_io, only : nulout, nulerr, radiation_abort
    use radiation_spectral_definition, only : SolarReferenceTemperature

    class(config_type),   intent(inout) :: this

    integer :: ninterval, jint, jband

    ! Count the number of albedo/emissivity intervals
    ninterval = 0
    do jint = 1,NMaxAlbedoIntervals
      if (this%i_sw_albedo_index(jint) > 0) then
        ninterval = jint
      else
        exit
      end if
    end do

    if (ninterval < 1) then
      ! The user has not specified shortwave albedo bands - assume
      ! only one
      ninterval = 1
      if (this%use_canopy_full_spectrum_sw) then
        this%n_canopy_bands_sw = this%n_g_sw
      else 
        this%n_canopy_bands_sw = 1
      end if
    else
      if (this%use_canopy_full_spectrum_sw) then
        this%n_canopy_bands_sw = this%n_g_sw
      else 
        this%n_canopy_bands_sw = maxval(this%i_sw_albedo_index(1:ninterval))
      end if
    end if
      
    call this%gas_optics_sw%spectral_def%calc_mapping_from_bands(SolarReferenceTemperature, &
         &  this%sw_albedo_wavelength_bound(1:ninterval-1), this%i_sw_albedo_index(1:ninterval), &
         &  this%sw_albedo_weights, use_bands=(.not. this%do_cloud_aerosol_per_sw_g_point))

    ! Legacy method uses input band with largest weight
    if (this%do_nearest_spectral_sw_albedo) then
      allocate(this%i_albedo_from_band_sw(this%n_bands_sw))
      this%i_albedo_from_band_sw = maxloc(this%sw_albedo_weights, dim=1)
    end if

    if (this%iverbosesetup >= 2) then
      write(nulout, '(a)') 'Surface shortwave albedo'
      if (.not. this%do_nearest_spectral_sw_albedo) then
        call this%gas_optics_sw%spectral_def%print_mapping_from_bands(this%sw_albedo_weights, &
             &       use_bands=(.not. this%do_cloud_aerosol_per_sw_g_point))
      else if (ninterval <= 1) then
        write(nulout, '(a)') 'All shortwave bands will use the same albedo'
      else
        write(nulout, '(a,i0,a)',advance='no') 'Mapping from ', size(this%i_albedo_from_band_sw), &
             &  ' shortwave intervals to albedo intervals:'
        do jband = 1,size(this%i_albedo_from_band_sw)
          write(nulout,'(a,i0)',advance='no') ' ', this%i_albedo_from_band_sw(jband)
        end do
        write(nulout, '()')
      end if
    end if
    
  end subroutine consolidate_sw_albedo_intervals


  !---------------------------------------------------------------------
  ! Consolidate the surface longwave emissivity intervals with the
  ! band/g-point intervals
  subroutine consolidate_lw_emiss_intervals(this)

    use radiation_io, only : nulout, nulerr, radiation_abort
    use radiation_spectral_definition, only : TerrestrialReferenceTemperature

    class(config_type),   intent(inout) :: this

    integer :: ninterval, jint, jband

    ! Count the number of albedo/emissivity intervals
    ninterval = 0
    do jint = 1,NMaxAlbedoIntervals
      if (this%i_lw_emiss_index(jint) > 0) then
        ninterval = jint
      else
        exit
      end if
    end do

    if (ninterval < 1) then
      ! The user has not specified longwave emissivity bands - assume
      ! only one
      ninterval = 1
      if (this%use_canopy_full_spectrum_sw) then
        this%n_canopy_bands_lw = this%n_g_lw
      else 
        this%n_canopy_bands_lw = 1
      end if
    else
      if (this%use_canopy_full_spectrum_lw) then
        this%n_canopy_bands_lw = this%n_g_lw
      else 
        this%n_canopy_bands_lw = maxval(this%i_lw_emiss_index(1:ninterval))
      end if
    end if

    call this%gas_optics_lw%spectral_def%calc_mapping_from_bands(TerrestrialReferenceTemperature, &
         &  this%lw_emiss_wavelength_bound(1:ninterval-1), this%i_lw_emiss_index(1:ninterval), &
         &  this%lw_emiss_weights, use_bands=(.not. this%do_cloud_aerosol_per_lw_g_point))

    ! Legacy method uses input band with largest weight
    if (this%do_nearest_spectral_lw_emiss) then
      allocate(this%i_emiss_from_band_lw(this%n_bands_lw))
      this%i_emiss_from_band_lw = maxloc(this%lw_emiss_weights, dim=1)
    end if

    if (this%iverbosesetup >= 2) then
      write(nulout, '(a)') 'Surface longwave emissivity'
      if (.not. this%do_nearest_spectral_lw_emiss) then
        call this%gas_optics_lw%spectral_def%print_mapping_from_bands(this%lw_emiss_weights, &
             &                          use_bands=(.not. this%do_cloud_aerosol_per_lw_g_point))
      else if (ninterval <= 1) then
        write(nulout, '(a)') 'All longwave bands will use the same emissivty'
      else
        write(nulout, '(a,i0,a)',advance='no') 'Mapping from ', size(this%i_emiss_from_band_lw), &
             &  ' longwave intervals to emissivity intervals:'
        do jband = 1,size(this%i_emiss_from_band_lw)
          write(nulout,'(a,i0)',advance='no') ' ', this%i_emiss_from_band_lw(jband)
        end do
        write(nulout, '()')
      end if
    end if

  end subroutine consolidate_lw_emiss_intervals


  !---------------------------------------------------------------------
  ! Return the 0-based index for str in enum_str, or abort if it is
  ! not found
  subroutine get_enum_code(str, enum_str, var_name, icode)

    use radiation_io, only : nulerr, radiation_abort

    character(len=*), intent(in)  :: str
    character(len=*), intent(in)  :: enum_str(0:)
    character(len=*), intent(in)  :: var_name
    integer,          intent(out) :: icode

    integer :: jc
    logical :: is_not_found

    ! If string is empty then we don't modify icode but assume it has
    ! a sensible default value
    if (len_trim(str) > 1) then
      is_not_found = .true.

      do jc = 0,size(enum_str)-1
        if (trim(str) == trim(enum_str(jc))) then
          icode = jc
          is_not_found = .false.
          exit
        end if
      end do
      if (is_not_found) then
        write(nulerr,'(a,a,a,a,a)',advance='no') '*** Error: ', trim(var_name), &
             &  ' must be one of: "', enum_str(0), '"'
        do jc = 1,size(enum_str)-1
          write(nulerr,'(a,a,a)',advance='no') ', "', trim(enum_str(jc)), '"'
        end do
        write(nulerr,'(a)') ''
        call radiation_abort('Radiation configuration error')
      end if
    end if

  end subroutine get_enum_code


  !---------------------------------------------------------------------
  ! Print one line of information: logical
  subroutine print_logical(message_str, name, val)
    use radiation_io, only : nulout
    character(len=*),   intent(in) :: message_str
    character(len=*),   intent(in) :: name
    logical,            intent(in) :: val
    character(4)                   :: on_or_off
    character(NPrintStringLen)     :: str
    if (val) then
      on_or_off = ' ON '
    else
      on_or_off = ' OFF'
    end if
    write(str, '(a,a4)') message_str, on_or_off
    write(nulout,'(a,a,a,a,l1,a)') str, ' (', name, '=', val,')'
  end subroutine print_logical


  !---------------------------------------------------------------------
  ! Print one line of information: integer
  subroutine print_integer(message_str, name, val)
    use radiation_io, only : nulout
    character(len=*),   intent(in) :: message_str
    character(len=*),   intent(in) :: name
    integer,            intent(in) :: val
    character(NPrintStringLen)     :: str
    write(str, '(a,a,i0)') message_str, ' = ', val
    write(nulout,'(a,a,a,a)') str, ' (', name, ')'
  end subroutine print_integer


  !---------------------------------------------------------------------
  ! Print one line of information: real
  subroutine print_real(message_str, name, val)
    use parkind1,     only : jprb
    use radiation_io, only : nulout
    character(len=*),   intent(in) :: message_str
    character(len=*),   intent(in) :: name
    real(jprb),         intent(in) :: val
    character(NPrintStringLen)     :: str
    write(str, '(a,a,g8.3)') message_str, ' = ', val
    write(nulout,'(a,a,a,a)') str, ' (', name, ')'
  end subroutine print_real


  !---------------------------------------------------------------------
  ! Print one line of information: enum
  subroutine print_enum(message_str, enum_str, name, val)
    use radiation_io, only : nulout
    character(len=*),   intent(in) :: message_str
    character(len=*),   intent(in) :: enum_str(0:)
    character(len=*),   intent(in) :: name
    integer,            intent(in) :: val
    character(NPrintStringLen)     :: str
    write(str, '(a,a,a,a)') message_str, ' "', trim(enum_str(val)), '"'
    write(nulout,'(a,a,a,a,i0,a)') str, ' (', name, '=', val,')'
  end subroutine print_enum

end module radiation_config<|MERGE_RESOLUTION|>--- conflicted
+++ resolved
@@ -1132,18 +1132,13 @@
     else
       ! In the IFS, the aerosol optics file should be specified in
       ! ifs/module/radiation_setup.F90, not here
-<<<<<<< HEAD
       if (this%use_general_aerosol_optics) then
          this%aerosol_optics_file_name &
              &   = trim(this%directory_name) // "/aerosol_ifs_48R1.nc"       
       else
         this%aerosol_optics_file_name &
-             &   = trim(this%directory_name) // "/aerosol_ifs_rrtm_45R2.nc"
-      end if
-=======
-      this%aerosol_optics_file_name &
-           &   = trim(this%directory_name) // "/aerosol_ifs_rrtm_46R1_with_NI_AM.nc"
->>>>>>> 69b10ae6
+             &   = trim(this%directory_name) // "/aerosol_ifs_rrtm_46R1_with_NI_AM.nc"
+      end if
     end if
 
     ! Set liquid optics file name
