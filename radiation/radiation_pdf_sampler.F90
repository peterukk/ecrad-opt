--- conflicted
+++ resolved
@@ -1,8 +1,5 @@
 ! radiation_pdf_sampler.F90 - Get samples from a PDF for McICA
 !
-<<<<<<< HEAD
-! Copyright (C) 2015-2020 ECMWF
-=======
 ! (C) Copyright 2015- ECMWF.
 !
 ! This software is licensed under the terms of the Apache Licence Version 2.0
@@ -11,7 +8,6 @@
 ! In applying this licence, ECMWF does not waive the privileges and immunities
 ! granted to it by virtue of its status as an intergovernmental organisation
 ! nor does it submit to any jurisdiction.
->>>>>>> cc3dff4f
 !
 ! Author:  Robin Hogan
 ! Email:   r.j.hogan@ecmwf.int
