--- conflicted
+++ resolved
@@ -24,11 +24,7 @@
 module easy_netcdf
 
   use netcdf
-<<<<<<< HEAD
-  use parkind1,      only : jprb, jpib, jprd
-=======
   use parkind1,      only : jprb, jpib, jprm, jprd
->>>>>>> 2ebefd76
   use radiation_io,  only : nulout, nulerr, my_abort => radiation_abort
 
   implicit none
@@ -62,11 +58,7 @@
     procedure :: get_real_scalar
     procedure :: get_int_scalar
     procedure :: get_real_vector
-<<<<<<< HEAD
     procedure :: get_int_vector
-=======
-    procedure :: get_integer_vector
->>>>>>> 2ebefd76
     procedure :: get_real_matrix
     procedure :: get_real_array3
     procedure :: get_real_scalar_indexed
@@ -77,7 +69,7 @@
     generic   :: get => get_real_scalar, get_int_scalar, &
          &              get_real_vector, get_int_vector, &
          &              get_real_matrix, get_real_array3, &
-         &              get_real_array4, get_integer_vector, &
+         &              get_real_array4, &
          &              get_real_scalar_indexed, get_real_vector_indexed, &
          &              get_real_matrix_indexed, get_real_array3_indexed
     procedure :: get_real_scalar_attribute
@@ -805,11 +797,8 @@
   !---------------------------------------------------------------------
   ! Read a 1D integer array into "vector", which must be allocatable
   ! and will be reallocated if necessary
-<<<<<<< HEAD
   subroutine get_int_vector(this, var_name, vector)
-=======
-  subroutine get_integer_vector(this, var_name, vector)
->>>>>>> 2ebefd76
+
     class(netcdf_file)           :: this
     character(len=*), intent(in) :: var_name
     integer, allocatable, intent(out) :: vector(:)
@@ -857,20 +846,11 @@
     istatus = nf90_get_var(this%ncid, ivarid, vector)
     if (istatus /= NF90_NOERR) then
       write(nulerr,'(a,a,a,a)') '*** Error reading NetCDF variable ', &
-<<<<<<< HEAD
-           &  var_name, ' as a integer vector: ', trim(nf90_strerror(istatus))
+           &  var_name, ' as an integer vector: ', trim(nf90_strerror(istatus))
       call my_abort('Error reading NetCDF file')
     end if
 
   end subroutine get_int_vector
-=======
-           &  var_name, ' as an integer vector: ', trim(nf90_strerror(istatus))
-      call my_abort('Error reading NetCDF file')
-    end if
-
-  end subroutine get_integer_vector
-
->>>>>>> 2ebefd76
 
   !---------------------------------------------------------------------
   ! Read a vector of data from a larger array; the vector must be
@@ -1928,13 +1908,8 @@
 
     if (present(fill_value)) then
 #ifdef NC_NETCDF4
-<<<<<<< HEAD
-     if (data_type == NF90_DOUBLE) then
-        istatus = nf90_def_var_fill(this%ncid, ivarid, 0, real(fill_value,8))
-=======
       if (data_type == NF90_DOUBLE) then
         istatus = nf90_def_var_fill(this%ncid, ivarid, 0, real(fill_value,jprd))
->>>>>>> 2ebefd76
       else if (data_type == NF90_FLOAT) then
         istatus = nf90_def_var_fill(this%ncid, ivarid, 0, real(fill_value,jprm))
       else if (data_type == NF90_INT) then
