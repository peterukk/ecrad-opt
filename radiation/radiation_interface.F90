! radiation_interface.F90 - Public interface to radiation scheme
!
! (C) Copyright 2014- ECMWF.
!
! This software is licensed under the terms of the Apache Licence Version 2.0
! which can be obtained at http://www.apache.org/licenses/LICENSE-2.0.
!
! In applying this licence, ECMWF does not waive the privileges and immunities
! granted to it by virtue of its status as an intergovernmental organisation
! nor does it submit to any jurisdiction.
!
! Author:  Robin Hogan
! Email:   r.j.hogan@ecmwf.int
!
! Modifications
!   2017-04-11  R. Hogan  Changes to enable generalized surface description
!   2017-09-08  R. Hogan  Reverted some changes
!   2022-01-18  P. Ukkonen Added support for RRTMGP gas optics
!
! To use the radiation scheme, create a configuration_type object,
! call "setup_radiation" on it once to load the look-up-tables and
! data describing how gas and hydrometeor absorption/scattering are to
! be represented, and call "radiation" multiple times on different
! input profiles.

module radiation_interface

  implicit none

  public  :: setup_radiation, set_gas_units, radiation
  private :: radiation_reverse

contains

  !---------------------------------------------------------------------
  ! Load the look-up-tables and data describing how gas and
  ! hydrometeor absorption/scattering are to be represented
  subroutine setup_radiation(config)

    use parkind1,         only : jprb
    use yomhook,          only : lhook, dr_hook, jphook
    use radiation_io,     only : nulerr, radiation_abort
    use radiation_config, only : config_type, ISolverMcICA, IGasModelMonochromatic, &
         &   IGasModelIFSRRTMG, IGasModelECCKD, IGasModelRRTMGP, IGasModelRRTMGP_NN
    use radiation_spectral_definition, only &
         &  : SolarReferenceTemperature, TerrestrialReferenceTemperature
    ! Currently there are two gas absorption models: RRTMG (default)
    ! and monochromatic
    use radiation_monochromatic,  only : &
         &   setup_gas_optics_mono     => setup_gas_optics, &
         &   setup_cloud_optics_mono   => setup_cloud_optics, &
         &   setup_aerosol_optics_mono => setup_aerosol_optics
    use radiation_ifs_rrtm,       only :  setup_gas_optics_rrtmg => setup_gas_optics
    use radiation_ecckd_interface,only :  setup_gas_optics_ecckd => setup_gas_optics
    use radiation_ifs_rrtmgp,     only :  setup_gas_optics_ifs_rrtmgp
    use radiation_cloud_optics,   only :  setup_cloud_optics
    use radiation_general_cloud_optics, only :  setup_general_cloud_optics
    use radiation_aerosol_optics, only :  setup_aerosol_optics

    
    type(config_type), intent(inout) :: config

    real(jphook) :: hook_handle

    if (lhook) call dr_hook('radiation_interface:setup_radiation',0,hook_handle)

    ! Consolidate configuration data, including setting data file
    ! names
    call config%consolidate()

    ! Load the look-up tables from files in the specified directory
    if (config%i_gas_model_sw == IGasModelMonochromatic) then
      call setup_gas_optics_mono(config, trim(config%directory_name))
<<<<<<< HEAD
    else if (config%i_gas_model == IGasModelIFSRRTMG) then
      call setup_gas_optics_rrtmg(config, trim(config%directory_name))
    else if (config%i_gas_model == IGasModelECCKD) then
      call setup_gas_optics_ecckd(config)
    else if (config%i_gas_model == IGasModelRRTMGP .or. config%i_gas_model == IGasModelRRTMGP_NN) then
      call setup_gas_optics_ifs_rrtmgp(config)
=======
    else
      ! Note that we can run RRTMG and ECCKD for different parts of
      ! the spectrum: the setup routines only configure the relevant
      ! part.
      if (config%i_gas_model_sw == IGasModelIFSRRTMG .or. config%i_gas_model_lw == IGasModelIFSRRTMG) then
        call setup_gas_optics_rrtmg(config, trim(config%directory_name))
      end if
      if (config%i_gas_model_sw == IGasModelECCKD .or. config%i_gas_model_lw == IGasModelECCKD) then
        call setup_gas_optics_ecckd(config)
      end if
>>>>>>> 5ee0214b
    end if

    if (config%do_lw_aerosol_scattering &
         & .and. .not. config%do_lw_cloud_scattering) then
      write(nulerr, '(a)') '*** Error: longwave aerosol scattering requires longwave cloud scattering'
      call radiation_abort('Radiation configuration error')
    end if

    
    ! Whether or not the "radiation" subroutine needs ssa_lw and g_lw
    ! arrays depends on whether longwave scattering by aerosols is to
    ! be included.  If not, one of the array dimensions will be set to
    ! zero.
    if (config%do_lw_aerosol_scattering) then
      config%n_g_lw_if_scattering = config%n_g_lw
    else
      config%n_g_lw_if_scattering = 0
    end if

    ! Whether or not the "radiation" subroutine needs ssa_lw_cloud and
    ! g_lw_cloud arrays depends on whether longwave scattering by
    ! hydrometeors is to be included.  If not, one of the array
    ! dimensions will be set to zero.
    if (config%do_lw_cloud_scattering) then
      config%n_bands_lw_if_scattering = config%n_bands_lw
    else
      config%n_bands_lw_if_scattering = 0
    end if

    ! If we have longwave scattering and McICA then even if there is
    ! no aerosol, it is convenient if single scattering albedo and
    ! g factor arrays are allocated before the call to
    ! solver_lw as they will be needed.
    if (config%do_lw_cloud_scattering &
         &  .and. config%i_solver_lw == ISolverMcICA) then
      config%n_g_lw_if_scattering = config%n_g_lw
    end if

    ! Consolidate the albedo/emissivity intervals with the shortwave
    ! and longwave spectral bands
    if (config%do_sw) then
      call config%consolidate_sw_albedo_intervals
    end if
    if (config%do_lw) then
      call config%consolidate_lw_emiss_intervals
    end if

    if (config%do_clouds) then
      if (config%i_gas_model_sw == IGasModelMonochromatic) then
        !      call setup_cloud_optics_mono(config)
      elseif (config%use_general_cloud_optics) then
        call setup_general_cloud_optics(config)
      else
        call setup_cloud_optics(config)
      end if
    end if

    if (config%use_aerosols) then
      if (config%i_gas_model_sw == IGasModelMonochromatic) then
!        call setup_aerosol_optics_mono(config)
      else 
        call setup_aerosol_optics(config)
      end if
    end if

    ! Load cloud water PDF look-up table for McICA
    if (         config%i_solver_sw == ISolverMcICA &
         &  .or. config%i_solver_lw == ISolverMcICA) then
      call config%pdf_sampler%setup(config%cloud_pdf_file_name, &
           &                        iverbose=config%iverbosesetup)
    end if

    if (lhook) call dr_hook('radiation_interface:setup_radiation',1,hook_handle)

  end subroutine setup_radiation


  !---------------------------------------------------------------------
  ! Scale the gas mixing ratios so that they have the units (and
  ! possibly scale factors) required by the specific gas absorption
  ! model.  This subroutine simply passes the gas object on to the
  ! module of the currently active gas model.
  subroutine set_gas_units(config, gas)
    
    use radiation_config
    use radiation_gas,             only : gas_type
    use radiation_monochromatic,   only : set_gas_units_mono  => set_gas_units
    use radiation_ifs_rrtm,        only : set_gas_units_ifs   => set_gas_units
    use radiation_ifs_rrtmgp,      only : set_gas_units_rrtmgp => set_gas_units
    use radiation_ecckd_interface, only : set_gas_units_ecckd => set_gas_units

    type(config_type), intent(in)    :: config
    type(gas_type),    intent(inout) :: gas

    if (config%i_gas_model_sw == IGasModelMonochromatic) then
      call set_gas_units_mono(gas)
<<<<<<< HEAD
    elseif (config%i_gas_model == IGasModelECCKD) then
      call set_gas_units_ecckd(gas)
    elseif (config%i_gas_model == IGasModelRRTMGP .or. &
      & config%i_gas_model == IGasModelRRTMGP_NN) then
      call set_gas_units_rrtmgp(gas)
    else
=======
    elseif (config%i_gas_model_sw == IGasModelIFSRRTMG &
         &  .or. config%i_gas_model_lw == IGasModelIFSRRTMG) then
      ! Convert to mass-mixing ratio for RRTMG; note that ecCKD can
      ! work with this but performs an internal scaling
>>>>>>> 5ee0214b
      call set_gas_units_ifs(gas)
    else
      ! Use volume mixing ratio preferred by ecCKD
      call set_gas_units_ecckd(gas)
    end if

  end subroutine set_gas_units


  !---------------------------------------------------------------------
  ! Run the radiation scheme according to the configuration in the
  ! config object. There are ncol profiles of which only istartcol to
  ! iendcol are to be processed, and there are nlev model levels.  The
  ! output fluxes are written to the flux object, and all other
  ! objects contain the input variables.  The variables may be defined
  ! either in order of increasing or decreasing pressure, but if in
  ! order of decreasing pressure then radiation_reverse will be called
  ! to reverse the order for the computation and then reverse the
  ! order of the output fluxes to match the inputs.
  subroutine radiation(ncol, nlev, istartcol, iendcol, config, &
       &  single_level, thermodynamics, gas, cloud, aerosol, flux)

    use parkind1,                 only : jprb
    use yomhook,                  only : lhook, dr_hook, jphook

    use radiation_io,             only : nulout
    use radiation_config,         only : config_type, &
<<<<<<< HEAD
         &   IGasModelMonochromatic, IGasModelIFSRRTMG, IGasModelRRTMGP, &
         &   IGasModelRRTMGP_NN, ISolverMcICA, ISolverSpartacus, ISolverHomogeneous, &
=======
         &   IGasModelMonochromatic, IGasModelIFSRRTMG, IGasModelECCKD, &
         &   ISolverMcICA, ISolverSpartacus, ISolverHomogeneous, &
>>>>>>> 5ee0214b
         &   ISolverTripleclouds
    use radiation_single_level,   only : single_level_type
    use radiation_thermodynamics, only : thermodynamics_type
    use radiation_gas,            only : gas_type
    use radiation_cloud,          only : cloud_type
    use radiation_aerosol,        only : aerosol_type
    use radiation_flux,           only : flux_type
    use radiation_spartacus_sw,   only : solver_spartacus_sw
    use radiation_spartacus_lw,   only : solver_spartacus_lw
    use radiation_tripleclouds_sw,only : solver_tripleclouds_sw
    use radiation_tripleclouds_lw,only : solver_tripleclouds_lw
    use radiation_mcica_sw,       only : solver_mcica_sw
    use radiation_mcica_lw,       only : solver_mcica_lw
    use radiation_cloudless_sw,   only : solver_cloudless_sw
    use radiation_cloudless_lw,   only : solver_cloudless_lw
    use radiation_homogeneous_sw, only : solver_homogeneous_sw
    use radiation_homogeneous_lw, only : solver_homogeneous_lw
    use radiation_save,           only : save_radiative_properties
#ifdef USE_TIMING
    ! Timing library
    use gptl,                  only: gptlstart, gptlstop
#endif
    ! Treatment of gas and hydrometeor optics 
    use radiation_monochromatic,  only : &
         &   gas_optics_mono         => gas_optics, &
         &   cloud_optics_mono       => cloud_optics, &
         &   add_aerosol_optics_mono => add_aerosol_optics
    use radiation_ifs_rrtm,       only : gas_optics_rrtmg => gas_optics
    use radiation_ecckd_interface,only : gas_optics_ecckd => gas_optics
    use radiation_ifs_rrtmgp,     only : gas_optics_ifs_rrtmgp
    use radiation_cloud_optics,   only : cloud_optics
    use radiation_general_cloud_optics, only : general_cloud_optics
    use radiation_aerosol_optics, only : add_aerosol_optics

    ! Inputs
    integer, intent(in) :: ncol               ! number of columns
    integer, intent(in) :: nlev               ! number of model levels
    integer, intent(in) :: istartcol, iendcol ! range of columns to process
    type(config_type),        intent(in)   :: config
    type(single_level_type),  intent(in)   :: single_level
    type(thermodynamics_type),intent(in)   :: thermodynamics
    type(gas_type),           intent(in)   :: gas
    type(cloud_type),         intent(inout):: cloud
    type(aerosol_type),       intent(in)   :: aerosol
    ! Output
    type(flux_type),          intent(inout):: flux


    ! Local variables

    ! Layer optical depth, single scattering albedo and asymmetry factor of
    ! gases and aerosols at each longwave g-point, where the latter
    ! two variables are only defined if aerosol longwave scattering is
    ! enabled (otherwise both are treated as zero).
    real(jprb), dimension(config%n_g_lw,nlev,istartcol:iendcol) :: od_lw
    real(jprb), dimension(config%n_g_lw_if_scattering,nlev,istartcol:iendcol) :: &
         &  ssa_lw, g_lw

    ! Layer in-cloud optical depth, single scattering albedo and
    ! asymmetry factor of hydrometeors in each longwave band, where
    ! the latter two variables are only defined if hydrometeor
    ! longwave scattering is enabled (otherwise both are treated as
    ! zero).
    real(jprb), dimension(config%n_bands_lw,nlev,istartcol:iendcol) :: od_lw_cloud
    real(jprb), dimension(config%n_bands_lw_if_scattering,nlev,istartcol:iendcol) :: &
         &  ssa_lw_cloud, g_lw_cloud

    ! Layer optical depth, single scattering albedo and asymmetry factor of
    ! gases and aerosols at each shortwave g-point
    real(jprb), dimension(config%n_g_sw,nlev,istartcol:iendcol) :: od_sw, ssa_sw, g_sw

    ! Layer in-cloud optical depth, single scattering albedo and
    ! asymmetry factor of hydrometeors in each shortwave band
    real(jprb), dimension(config%n_bands_sw,nlev,istartcol:iendcol)   :: &
         &  od_sw_cloud, ssa_sw_cloud, g_sw_cloud

    ! The Planck function (emitted flux from a black body) at half
    ! levels
    real(jprb), dimension(config%n_g_lw,nlev+1,istartcol:iendcol) :: planck_hl

    ! The longwave emission from and albedo of the surface in each
    ! longwave g-point; note that these are weighted averages of the
    ! values from individual tiles
    real(jprb), dimension(config%n_g_lw, istartcol:iendcol) :: lw_emission
    real(jprb), dimension(config%n_g_lw, istartcol:iendcol) :: lw_albedo

    ! Direct and diffuse shortwave surface albedo in each shortwave
    ! g-point; note that these are weighted averages of the values
    ! from individual tiles
    real(jprb), dimension(config%n_g_sw, istartcol:iendcol) :: sw_albedo_direct
    real(jprb), dimension(config%n_g_sw, istartcol:iendcol) :: sw_albedo_diffuse

    ! The incoming shortwave flux into a plane perpendicular to the
    ! incoming radiation at top-of-atmosphere in each of the shortwave
    ! g-points
    real(jprb), dimension(config%n_g_sw,istartcol:iendcol) :: incoming_sw

    character(len=100) :: rad_prop_file_name
    character(*), parameter :: rad_prop_base_file_name = "radiative_properties"

    real(jphook) :: hook_handle
#ifdef USE_TIMING
    integer :: ret
#endif

    if (lhook) call dr_hook('radiation_interface:radiation',0,hook_handle)
#ifdef USE_TIMING
    ret =  gptlstart('radiation_interface:radiation')
#endif
    if (thermodynamics%pressure_hl(istartcol,2) &
         &  < thermodynamics%pressure_hl(istartcol,1)) then
      ! Input arrays are arranged in order of decreasing pressure /
      ! increasing height: the following subroutine reverses them,
      ! call the radiation scheme and then reverses the returned
      ! fluxes
      call radiation_reverse(ncol, nlev, istartcol, iendcol, config, &
           &  single_level, thermodynamics, gas, cloud, aerosol, flux)
    else

      ! Input arrays arranged in order of increasing pressure /
      ! decreasing height: progress normally

      ! Extract surface albedos at each gridpoint
      call single_level%get_albedos(istartcol, iendcol, config, &
           &                        sw_albedo_direct, sw_albedo_diffuse, &
           &                        lw_albedo)

      ! Compute gas absorption optical depth in shortwave and
      ! longwave, shortwave single scattering albedo (i.e. fraction of
      ! extinction due to Rayleigh scattering), Planck functions and
      ! incoming shortwave flux at each g-point, for the specified
      ! range of atmospheric columns
<<<<<<< HEAD
#ifdef USE_TIMING
    ret =  gptlstart('gas_optics')
#endif     
      if (config%iverbose >= 2) then
        write(nulout,'(a)') 'Computing gas optical properties'
      end if
      if (config%i_gas_model == IGasModelMonochromatic) then
=======
      if (config%i_gas_model_sw == IGasModelMonochromatic) then
>>>>>>> 5ee0214b
        call gas_optics_mono(ncol,nlev,istartcol,iendcol, config, &
             &  single_level, thermodynamics, gas, lw_albedo, &
             &  od_lw, od_sw, ssa_sw, &
             &  planck_hl, lw_emission, incoming_sw)
<<<<<<< HEAD
      else if (config%i_gas_model == IGasModelIFSRRTMG) then
        call gas_optics_rrtmg(ncol,nlev,istartcol,iendcol, config, &
             &  single_level, thermodynamics, gas, &
             &  od_lw, od_sw, ssa_sw, lw_albedo=lw_albedo, &
             &  planck_hl=planck_hl, lw_emission=lw_emission, &
             &  incoming_sw=incoming_sw)
      else if (config%i_gas_model == IGasModelRRTMGP .or. &
            & config%i_gas_model == IGasModelRRTMGP_NN) then
        call gas_optics_ifs_rrtmgp(ncol,nlev,istartcol,iendcol,config, &
             &  single_level, thermodynamics, gas, &
             &  od_lw, od_sw, ssa_sw, lw_albedo=lw_albedo, &
             &  planck_hl=planck_hl, lw_emission=lw_emission, &
             &  incoming_sw=incoming_sw)
=======
>>>>>>> 5ee0214b
      else
        if (config%i_gas_model_sw == IGasModelIFSRRTMG &
             &   .or. config%i_gas_model_lw == IGasModelIFSRRTMG) then
          call gas_optics_rrtmg(ncol,nlev,istartcol,iendcol, config, &
               &  single_level, thermodynamics, gas, &
               &  od_lw, od_sw, ssa_sw, lw_albedo=lw_albedo, &
               &  planck_hl=planck_hl, lw_emission=lw_emission, &
               &  incoming_sw=incoming_sw)
        end if
        if (config%i_gas_model_sw == IGasModelECCKD &
             &   .or. config%i_gas_model_lw == IGasModelECCKD) then
          call gas_optics_ecckd(ncol,nlev,istartcol,iendcol, config, &
               &  single_level, thermodynamics, gas, &
               &  od_lw, od_sw, ssa_sw, lw_albedo=lw_albedo, &
               &  planck_hl=planck_hl, lw_emission=lw_emission, &
               &  incoming_sw=incoming_sw)
        end if
      end if
      
#ifdef USE_TIMING
    ret =  gptlstop('gas_optics')
    ret =  gptlstart('clouds')
#endif  
      if (config%do_clouds) then
        if (config%iverbose >= 2) then
          write(nulout,'(a)') 'Computing cloud optical properties'
        end if
        ! Crop the cloud fraction to remove clouds that have too small
        ! a fraction or water content; after this, we can safely
        ! assume that a cloud is present if cloud%fraction > 0.0.
        call cloud%crop_cloud_fraction(istartcol, iendcol, &
             &            config%cloud_fraction_threshold, &
             &            config%cloud_mixing_ratio_threshold)

        ! Compute hydrometeor absorption/scattering properties in each
        ! shortwave and longwave band
        if (config%i_gas_model_sw == IGasModelMonochromatic) then
          call cloud_optics_mono(nlev, istartcol, iendcol, &
               &  config, thermodynamics, cloud, &
               &  od_lw_cloud, ssa_lw_cloud, g_lw_cloud, &
               &  od_sw_cloud, ssa_sw_cloud, g_sw_cloud)
        elseif (config%use_general_cloud_optics) then
          call general_cloud_optics(nlev, istartcol, iendcol, &
               &  config, thermodynamics, cloud, & 
               &  od_lw_cloud, ssa_lw_cloud, g_lw_cloud, &
               &  od_sw_cloud, ssa_sw_cloud, g_sw_cloud)
        else
          call cloud_optics(nlev, istartcol, iendcol, &
               &  config, thermodynamics, cloud, & 
               &  od_lw_cloud, ssa_lw_cloud, g_lw_cloud, &
               &  od_sw_cloud, ssa_sw_cloud, g_sw_cloud)
        end if
      end if ! do_clouds

#ifdef USE_TIMING
    ret =  gptlstop('clouds')
    ret =  gptlstart('aerosols')
#endif  
      if (config%use_aerosols) then
<<<<<<< HEAD
        if (config%iverbose >= 2) then
          write(nulout,'(a)') 'Computing aerosol optical properties'
        end if
        if (config%i_gas_model == IGasModelMonochromatic) then
=======
        if (config%i_gas_model_sw == IGasModelMonochromatic) then
>>>>>>> 5ee0214b
!          call add_aerosol_optics_mono(nlev,istartcol,iendcol, &
!               &  config, thermodynamics, gas, aerosol, & 
!               &  od_lw, ssa_lw, g_lw, od_sw, ssa_sw, g_sw)
        else
          call add_aerosol_optics(config%n_g_sw, config%n_g_lw, &
               &  config%n_bands_sw, config%n_bands_lw,  &
               &  nlev,istartcol,iendcol, &
               &  config, thermodynamics, gas, aerosol, & 
               &  od_lw, ssa_lw, g_lw, od_sw, ssa_sw, g_sw)
        end if
      else
        g_sw(:,:,istartcol:iendcol) = 0.0_jprb
        if (config%do_lw_aerosol_scattering) then
          ssa_lw(:,:,istartcol:iendcol) = 0.0_jprb
          g_lw(:,:,istartcol:iendcol)   = 0.0_jprb
        end if
      end if
#ifdef USE_TIMING
    ret =  gptlstop('aerosols')
#endif  
      ! For diagnostic purposes, save these intermediate variables to
      ! a NetCDF file
      if (config%do_save_radiative_properties) then
        if (istartcol == 1 .and. iendcol == ncol) then
          rad_prop_file_name = rad_prop_base_file_name // ".nc"
        else
          write(rad_prop_file_name,'(a,a,i4.4,a,i4.4,a)') &
               &  rad_prop_base_file_name, '_', istartcol, '-',iendcol,'.nc'
        end if
        call save_radiative_properties(trim(rad_prop_file_name), &
             &  nlev, istartcol, iendcol, &
             &  config, single_level, thermodynamics, cloud, &
             &  planck_hl, lw_emission, lw_albedo, &
             &  sw_albedo_direct, sw_albedo_diffuse, incoming_sw, &
             &  od_lw, ssa_lw, g_lw, od_sw, ssa_sw, g_sw, &
             &  od_lw_cloud, ssa_lw_cloud, g_lw_cloud, &
             &  od_sw_cloud, ssa_sw_cloud, g_sw_cloud)
      end if

      if (config%do_lw) then
        if (config%iverbose >= 2) then
          write(nulout,'(a)') 'Computing longwave fluxes'
        end if

        if (config%i_solver_lw == ISolverMcICA) then
#ifdef USE_TIMING
    ret =  gptlstart('mcica_lw')
#endif  
          ! Compute fluxes using the McICA longwave solver
          call solver_mcica_lw(nlev,istartcol,iendcol, &
                &  config, single_level, cloud, & 
                &  od_lw, ssa_lw, g_lw, od_lw_cloud, ssa_lw_cloud, &
                &  g_lw_cloud, planck_hl, lw_emission, lw_albedo, flux)
#ifdef USE_TIMING
    ret =  gptlstop('mcica_lw')
#endif  
        else if (config%i_solver_lw == ISolverSPARTACUS) then
          ! Compute fluxes using the SPARTACUS longwave solver
#ifdef USE_TIMING
    ret =  gptlstart('spartacus_lw')
#endif  
          call solver_spartacus_lw(config%n_g_lw, nlev,istartcol,iendcol, &
               &  config, thermodynamics, cloud, & 
               &  od_lw, ssa_lw, g_lw, od_lw_cloud, ssa_lw_cloud, g_lw_cloud, &
               &  planck_hl, lw_emission, lw_albedo, flux)
#ifdef USE_TIMING
    ret =  gptlstop('spartacus_lw')
#endif  
        else if (config%i_solver_lw == ISolverTripleclouds) then
#ifdef USE_TIMING
    ret =  gptlstart('tripleclouds_lw')
#endif  
          ! Compute fluxes using the Tripleclouds longwave solver
          call solver_tripleclouds_lw(config%n_g_lw,nlev,istartcol,iendcol, &
               &  config, cloud, & 
               &  od_lw, ssa_lw, g_lw, od_lw_cloud, ssa_lw_cloud, g_lw_cloud, &
               &  planck_hl, lw_emission, lw_albedo, flux)
#ifdef USE_TIMING
    ret =  gptlstop('tripleclouds_lw')
#endif
        elseif (config%i_solver_lw == ISolverHomogeneous) then
          ! Compute fluxes using the homogeneous solver
          call solver_homogeneous_lw(nlev,istartcol,iendcol, &
               &  config, cloud, & 
               &  od_lw, ssa_lw, g_lw, od_lw_cloud, ssa_lw_cloud, &
               &  g_lw_cloud, planck_hl, lw_emission, lw_albedo, flux)
        else
          ! Compute fluxes using the cloudless solver
          call solver_cloudless_lw(nlev,istartcol,iendcol, &
               &  config, od_lw, ssa_lw, g_lw, &
               &  planck_hl, lw_emission, lw_albedo, flux)
        end if
      end if

      if (config%do_sw) then
        if (config%iverbose >= 2) then
          write(nulout,'(a)') 'Computing shortwave fluxes'
        end if

        if (config%i_solver_sw == ISolverMcICA) then
          ! Compute fluxes using the McICA shortwave solver
#ifdef USE_TIMING
    ret =  gptlstart('mcica_sw')
#endif
        call solver_mcica_sw(nlev,istartcol,iendcol, &
               &  config, single_level, cloud, & 
               &  od_sw, ssa_sw, g_sw, od_sw_cloud, ssa_sw_cloud, &
               &  g_sw_cloud, sw_albedo_direct, sw_albedo_diffuse, &
               &  incoming_sw, flux)
#ifdef USE_TIMING
    ret =  gptlstop('mcica_sw')
#endif               
        else if (config%i_solver_sw == ISolverSPARTACUS) then
          ! Compute fluxes using the SPARTACUS shortwave solver
#ifdef USE_TIMING
    ret =  gptlstart('spartacus_sw')
#endif

if (lhook) call dr_hook('radiation_interface:radiation_spartacus',0,hook_handle)

          call solver_spartacus_sw(config%n_g_sw,nlev,istartcol,iendcol, &
               &  config, single_level, thermodynamics, cloud, & 
               &  od_sw, ssa_sw, g_sw, od_sw_cloud, ssa_sw_cloud, &
               &  g_sw_cloud, sw_albedo_direct, sw_albedo_diffuse, &
               &  incoming_sw, flux)
#ifdef USE_TIMING
    ret =  gptlstop('spartacus_sw')
#endif
if (lhook) call dr_hook('radiation_interface:radiation_spartacus',1,hook_handle)

        else if (config%i_solver_sw == ISolverTripleclouds) then
          ! Compute fluxes using the Tripleclouds shortwave solver
#ifdef USE_TIMING
    ret =  gptlstart('tripleclouds_sw')
#endif
        call solver_tripleclouds_sw(config%n_g_sw,nlev,istartcol,iendcol, &
               &  config, single_level, cloud, & 
               &  od_sw, ssa_sw, g_sw, od_sw_cloud, ssa_sw_cloud, &
               &  g_sw_cloud, sw_albedo_direct, sw_albedo_diffuse, &
               &  incoming_sw, flux)
#ifdef USE_TIMING
    ret =  gptlstop('tripleclouds_sw')
#endif
        elseif (config%i_solver_sw == ISolverHomogeneous) then
          ! Compute fluxes using the homogeneous solver
          call solver_homogeneous_sw(nlev,istartcol,iendcol, &
               &  config, single_level, cloud, & 
               &  od_sw, ssa_sw, g_sw, od_sw_cloud, ssa_sw_cloud, &
               &  g_sw_cloud, sw_albedo_direct, sw_albedo_diffuse, &
               &  incoming_sw, flux)
        else
          ! Compute fluxes using the cloudless solver
          call solver_cloudless_sw(nlev,istartcol,iendcol, &
               &  config, single_level, od_sw, ssa_sw, g_sw, &
               &  sw_albedo_direct, sw_albedo_diffuse, &
               &  incoming_sw, flux)
        end if
      end if

      ! Store surface downwelling fluxes in bands from fluxes in g
      ! points
      call flux%calc_surface_spectral(config, istartcol, iendcol)
      call flux%calc_toa_spectral    (config, istartcol, iendcol)

    end if
#ifdef USE_TIMING
    ret =  gptlstop('radiation_interface:radiation')
#endif
    if (lhook) call dr_hook('radiation_interface:radiation',1,hook_handle)

  end subroutine radiation


  !---------------------------------------------------------------------
  ! If the input arrays are arranged in order of decreasing pressure /
  ! increasing height then this subroutine reverses them, calls the
  ! radiation scheme and then reverses the returned fluxes. Since this
  ! subroutine calls, and is called by "radiation", it must be in this
  ! module to avoid circular dependencies.
  subroutine radiation_reverse(ncol, nlev, istartcol, iendcol, config, &
       &  single_level, thermodynamics, gas, cloud, aerosol, flux)
 
    use parkind1, only : jprb

    use radiation_io,             only : nulout
    use radiation_config,         only : config_type
    use radiation_single_level,   only : single_level_type
    use radiation_thermodynamics, only : thermodynamics_type
    use radiation_gas,            only : gas_type
    use radiation_cloud,          only : cloud_type
    use radiation_aerosol,        only : aerosol_type
    use radiation_flux,           only : flux_type

    ! Inputs
    integer, intent(in) :: ncol               ! number of columns
    integer, intent(in) :: nlev               ! number of model levels
    integer, intent(in) :: istartcol, iendcol ! range of columns to process
    type(config_type),        intent(in) :: config
    type(single_level_type),  intent(in) :: single_level
    type(thermodynamics_type),intent(in) :: thermodynamics
    type(gas_type),           intent(in) :: gas
    type(cloud_type),         intent(in) :: cloud
    type(aerosol_type),       intent(in) :: aerosol
    ! Output
    type(flux_type),          intent(inout):: flux

    ! Reversed data structures
    type(thermodynamics_type) :: thermodynamics_rev
    type(gas_type)            :: gas_rev
    type(cloud_type)          :: cloud_rev
    type(aerosol_type)        :: aerosol_rev
    type(flux_type)           :: flux_rev

    ! Start and end levels for aerosol data
    integer :: istartlev, iendlev

    if (config%iverbose >= 2) then
      write(nulout,'(a)') 'Reversing arrays to be in order of increasing pressure'
    end if

    ! Allocate reversed arrays
    call thermodynamics_rev%allocate(ncol, nlev)
    call cloud_rev%allocate(ncol, nlev)
    call flux_rev%allocate(config, istartcol, iendcol, nlev)
    if (allocated(aerosol%mixing_ratio)) then
      istartlev = nlev + 1 - aerosol%iendlev
      iendlev   = nlev + 1 - aerosol%istartlev
      call aerosol_rev%allocate(ncol, istartlev, iendlev, &
           &                    config%n_aerosol_types)
    end if

    ! Fill reversed thermodynamic arrays
    thermodynamics_rev%pressure_hl(istartcol:iendcol,:) &
         &  = thermodynamics%pressure_hl(istartcol:iendcol, nlev+1:1:-1)
    thermodynamics_rev%temperature_hl(istartcol:iendcol,:) &
         &  = thermodynamics%temperature_hl(istartcol:iendcol, nlev+1:1:-1)

    ! Fill reversed gas arrays
    call gas%reverse(istartcol, iendcol, gas_rev)

    if (config%do_clouds) then
      ! Fill reversed cloud arrays
      cloud_rev%q_liq(istartcol:iendcol,:) &
           &  = cloud%q_liq(istartcol:iendcol,nlev:1:-1)
      cloud_rev%re_liq(istartcol:iendcol,:) &
           &  = cloud%re_liq(istartcol:iendcol,nlev:1:-1)
      cloud_rev%q_ice(istartcol:iendcol,:) &
           &  = cloud%q_ice(istartcol:iendcol,nlev:1:-1)
      cloud_rev%re_ice(istartcol:iendcol,:) &
           &  = cloud%re_ice(istartcol:iendcol,nlev:1:-1)
      cloud_rev%fraction(istartcol:iendcol,:) &
           &  = cloud%fraction(istartcol:iendcol,nlev:1:-1)
      cloud_rev%overlap_param(istartcol:iendcol,:) &
           &  = cloud%overlap_param(istartcol:iendcol,nlev-1:1:-1)
      if (allocated(cloud%fractional_std)) then
        cloud_rev%fractional_std(istartcol:iendcol,:) &
             &  = cloud%fractional_std(istartcol:iendcol,nlev:1:-1)
      else
        cloud_rev%fractional_std(istartcol:iendcol,:) = 0.0_jprb       
      end if
      if (allocated(cloud%inv_cloud_effective_size)) then
        cloud_rev%inv_cloud_effective_size(istartcol:iendcol,:) &
             &  = cloud%inv_cloud_effective_size(istartcol:iendcol,nlev:1:-1)
      else
        cloud_rev%inv_cloud_effective_size(istartcol:iendcol,:) = 0.0_jprb
      end if
    end if

    if (allocated(aerosol%mixing_ratio)) then
      aerosol_rev%mixing_ratio(:,istartlev:iendlev,:) &
           &  = aerosol%mixing_ratio(:,aerosol%iendlev:aerosol%istartlev:-1,:)
    end if

    ! Run radiation scheme on reversed profiles
    call radiation(ncol, nlev,istartcol,iendcol, &
         &  config, single_level, thermodynamics_rev, gas_rev, &
         &  cloud_rev, aerosol_rev, flux_rev)

    ! Reorder fluxes
    if (allocated(flux%lw_up)) then
      flux%lw_up(istartcol:iendcol,:) &
           &  = flux_rev%lw_up(istartcol:iendcol,nlev+1:1:-1)
      flux%lw_dn(istartcol:iendcol,:) &
           &  = flux_rev%lw_dn(istartcol:iendcol,nlev+1:1:-1)
      if (allocated(flux%lw_up_clear)) then
        flux%lw_up_clear(istartcol:iendcol,:) &
             &  = flux_rev%lw_up_clear(istartcol:iendcol,nlev+1:1:-1)
        flux%lw_dn_clear(istartcol:iendcol,:) &
             &  = flux_rev%lw_dn_clear(istartcol:iendcol,nlev+1:1:-1)
      end if
    end if
    if (allocated(flux%sw_up)) then
      flux%sw_up(istartcol:iendcol,:) &
           &  = flux_rev%sw_up(istartcol:iendcol,nlev+1:1:-1)
      flux%sw_dn(istartcol:iendcol,:) &
           &  = flux_rev%sw_dn(istartcol:iendcol,nlev+1:1:-1)
      if (allocated(flux%sw_dn_direct)) then
        flux%sw_dn_direct(istartcol:iendcol,:) &
             &  = flux_rev%sw_dn_direct(istartcol:iendcol,nlev+1:1:-1)
      end if
      if (allocated(flux%sw_up_clear)) then
        flux%sw_up_clear(istartcol:iendcol,:) &
             &  = flux_rev%sw_up_clear(istartcol:iendcol,nlev+1:1:-1)
        flux%sw_dn_clear(istartcol:iendcol,:) &
             &  = flux_rev%sw_dn_clear(istartcol:iendcol,nlev+1:1:-1)
        if (allocated(flux%sw_dn_direct_clear)) then
          flux%sw_dn_direct_clear(istartcol:iendcol,:) &
               &  = flux_rev%sw_dn_direct_clear(istartcol:iendcol,nlev+1:1:-1)
        end if
      end if
    end if

    ! Deallocate reversed arrays
    call thermodynamics_rev%deallocate
    call gas_rev%deallocate
    call cloud_rev%deallocate
    call flux_rev%deallocate
    if (allocated(aerosol%mixing_ratio)) then
      call aerosol_rev%deallocate
    end if

  end subroutine radiation_reverse

end module radiation_interface<|MERGE_RESOLUTION|>--- conflicted
+++ resolved
@@ -71,14 +71,6 @@
     ! Load the look-up tables from files in the specified directory
     if (config%i_gas_model_sw == IGasModelMonochromatic) then
       call setup_gas_optics_mono(config, trim(config%directory_name))
-<<<<<<< HEAD
-    else if (config%i_gas_model == IGasModelIFSRRTMG) then
-      call setup_gas_optics_rrtmg(config, trim(config%directory_name))
-    else if (config%i_gas_model == IGasModelECCKD) then
-      call setup_gas_optics_ecckd(config)
-    else if (config%i_gas_model == IGasModelRRTMGP .or. config%i_gas_model == IGasModelRRTMGP_NN) then
-      call setup_gas_optics_ifs_rrtmgp(config)
-=======
     else
       ! Note that we can run RRTMG and ECCKD for different parts of
       ! the spectrum: the setup routines only configure the relevant
@@ -89,7 +81,10 @@
       if (config%i_gas_model_sw == IGasModelECCKD .or. config%i_gas_model_lw == IGasModelECCKD) then
         call setup_gas_optics_ecckd(config)
       end if
->>>>>>> 5ee0214b
+      if (config%i_gas_model_sw == IGasModelRRTMGP .or. config%i_gas_model_sw == IGasModelRRTMGP_NN .or. &
+          & config%i_gas_model_lw == IGasModelRRTMGP .or. config%i_gas_model_lw == IGasModelRRTMGP_NN) then
+        call setup_gas_optics_ifs_rrtmgp(config)
+      end if
     end if
 
     if (config%do_lw_aerosol_scattering &
@@ -186,22 +181,13 @@
 
     if (config%i_gas_model_sw == IGasModelMonochromatic) then
       call set_gas_units_mono(gas)
-<<<<<<< HEAD
-    elseif (config%i_gas_model == IGasModelECCKD) then
-      call set_gas_units_ecckd(gas)
-    elseif (config%i_gas_model == IGasModelRRTMGP .or. &
-      & config%i_gas_model == IGasModelRRTMGP_NN) then
-      call set_gas_units_rrtmgp(gas)
-    else
-=======
     elseif (config%i_gas_model_sw == IGasModelIFSRRTMG &
          &  .or. config%i_gas_model_lw == IGasModelIFSRRTMG) then
       ! Convert to mass-mixing ratio for RRTMG; note that ecCKD can
       ! work with this but performs an internal scaling
->>>>>>> 5ee0214b
       call set_gas_units_ifs(gas)
     else
-      ! Use volume mixing ratio preferred by ecCKD
+      ! Use volume mixing ratio preferred by ecCKD / RRTMGP(-NN)
       call set_gas_units_ecckd(gas)
     end if
 
@@ -226,14 +212,9 @@
 
     use radiation_io,             only : nulout
     use radiation_config,         only : config_type, &
-<<<<<<< HEAD
          &   IGasModelMonochromatic, IGasModelIFSRRTMG, IGasModelRRTMGP, &
-         &   IGasModelRRTMGP_NN, ISolverMcICA, ISolverSpartacus, ISolverHomogeneous, &
-=======
-         &   IGasModelMonochromatic, IGasModelIFSRRTMG, IGasModelECCKD, &
-         &   ISolverMcICA, ISolverSpartacus, ISolverHomogeneous, &
->>>>>>> 5ee0214b
-         &   ISolverTripleclouds
+         &   IGasModelRRTMGP_NN, IGasModelECCKD, ISolverMcICA, &
+         &   ISolverSpartacus, ISolverHomogeneous, ISolverTripleclouds
     use radiation_single_level,   only : single_level_type
     use radiation_thermodynamics, only : thermodynamics_type
     use radiation_gas,            only : gas_type
@@ -365,53 +346,41 @@
       ! extinction due to Rayleigh scattering), Planck functions and
       ! incoming shortwave flux at each g-point, for the specified
       ! range of atmospheric columns
-<<<<<<< HEAD
 #ifdef USE_TIMING
     ret =  gptlstart('gas_optics')
 #endif     
       if (config%iverbose >= 2) then
         write(nulout,'(a)') 'Computing gas optical properties'
       end if
-      if (config%i_gas_model == IGasModelMonochromatic) then
-=======
       if (config%i_gas_model_sw == IGasModelMonochromatic) then
->>>>>>> 5ee0214b
         call gas_optics_mono(ncol,nlev,istartcol,iendcol, config, &
              &  single_level, thermodynamics, gas, lw_albedo, &
              &  od_lw, od_sw, ssa_sw, &
              &  planck_hl, lw_emission, incoming_sw)
-<<<<<<< HEAD
-      else if (config%i_gas_model == IGasModelIFSRRTMG) then
-        call gas_optics_rrtmg(ncol,nlev,istartcol,iendcol, config, &
-             &  single_level, thermodynamics, gas, &
-             &  od_lw, od_sw, ssa_sw, lw_albedo=lw_albedo, &
-             &  planck_hl=planck_hl, lw_emission=lw_emission, &
-             &  incoming_sw=incoming_sw)
-      else if (config%i_gas_model == IGasModelRRTMGP .or. &
-            & config%i_gas_model == IGasModelRRTMGP_NN) then
-        call gas_optics_ifs_rrtmgp(ncol,nlev,istartcol,iendcol,config, &
-             &  single_level, thermodynamics, gas, &
-             &  od_lw, od_sw, ssa_sw, lw_albedo=lw_albedo, &
-             &  planck_hl=planck_hl, lw_emission=lw_emission, &
-             &  incoming_sw=incoming_sw)
-=======
->>>>>>> 5ee0214b
       else
-        if (config%i_gas_model_sw == IGasModelIFSRRTMG &
-             &   .or. config%i_gas_model_lw == IGasModelIFSRRTMG) then
+        if (config%i_gas_model_sw == IGasModelIFSRRTMG .or. config%i_gas_model_lw == IGasModelIFSRRTMG) then
           call gas_optics_rrtmg(ncol,nlev,istartcol,iendcol, config, &
-               &  single_level, thermodynamics, gas, &
-               &  od_lw, od_sw, ssa_sw, lw_albedo=lw_albedo, &
-               &  planck_hl=planck_hl, lw_emission=lw_emission, &
-               &  incoming_sw=incoming_sw)
-        end if
-        if (config%i_gas_model_sw == IGasModelECCKD &
-             &   .or. config%i_gas_model_lw == IGasModelECCKD) then
+              &  single_level, thermodynamics, gas, &
+              &  od_lw, od_sw, ssa_sw, lw_albedo=lw_albedo, &
+              &  planck_hl=planck_hl, lw_emission=lw_emission, &
+              &  incoming_sw=incoming_sw)
+        end if 
+        if (config%i_gas_model_sw == IGasModelRRTMGP .or. &
+              & config%i_gas_model_sw == IGasModelRRTMGP_NN .or. &
+              & config%i_gas_model_lw == IGasModelRRTMGP .or. &
+              & config%i_gas_model_lw == IGasModelRRTMGP_NN) then
+          call gas_optics_ifs_rrtmgp(ncol,nlev,istartcol,iendcol,config, &
+              &  single_level, thermodynamics, gas, &
+              &  od_lw, od_sw, ssa_sw, lw_albedo=lw_albedo, &
+              &  planck_hl=planck_hl, lw_emission=lw_emission, &
+              &  incoming_sw=incoming_sw)
+        end if 
+        if (config%i_gas_model_sw == IGasModelECCKD .or. config%i_gas_model_lw == IGasModelECCKD) then
           call gas_optics_ecckd(ncol,nlev,istartcol,iendcol, config, &
-               &  single_level, thermodynamics, gas, &
-               &  od_lw, od_sw, ssa_sw, lw_albedo=lw_albedo, &
-               &  planck_hl=planck_hl, lw_emission=lw_emission, &
-               &  incoming_sw=incoming_sw)
+              &  single_level, thermodynamics, gas, &
+              &  od_lw, od_sw, ssa_sw, lw_albedo=lw_albedo, &
+              &  planck_hl=planck_hl, lw_emission=lw_emission, &
+              &  incoming_sw=incoming_sw)
         end if
       end if
       
@@ -455,14 +424,10 @@
     ret =  gptlstart('aerosols')
 #endif  
       if (config%use_aerosols) then
-<<<<<<< HEAD
         if (config%iverbose >= 2) then
           write(nulout,'(a)') 'Computing aerosol optical properties'
         end if
-        if (config%i_gas_model == IGasModelMonochromatic) then
-=======
         if (config%i_gas_model_sw == IGasModelMonochromatic) then
->>>>>>> 5ee0214b
 !          call add_aerosol_optics_mono(nlev,istartcol,iendcol, &
 !               &  config, thermodynamics, gas, aerosol, & 
 !               &  od_lw, ssa_lw, g_lw, od_sw, ssa_sw, g_sw)
