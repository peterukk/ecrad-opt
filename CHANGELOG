--- conflicted
+++ resolved
@@ -1,7 +1,6 @@
 version 1.5.1
 	- Added Makefile_include.intel_atos to match compiler options on
 	  ECMWF supercomputer, plus "-heap-arrays" which is necessary for
-<<<<<<< HEAD
 	  the Intel compiler
 	- Fix occasional crash in single-precision fast_expm_exchange_3
 	  for shortwave SPARTACUS entrapment
@@ -9,8 +8,6 @@
 	- Removed Dr Hook implementation for profiling; instead optionally
 	  call make with FIATDIR to specify the location of ECMWF's fiat
 	  library which contains Dr Hook
-=======
- 	  the Intel compiler
 	- Added "make ifsdriver" which compiles ifs/libifs.a and
 	  bin/ecrad_ifs to demonstrate use of IFS's radiation_scheme and
 	  setup_radiation_scheme; test with make test_ifsdriver in
@@ -20,7 +17,6 @@
 	  compiles bin/ecrad_ifs_blocked, gathering the input data into
 	  blocks of length driver_config%nblocksize as in the IFS, which can
 	  benefit memory locality
->>>>>>> 86cb1649
 
 version 1.5.0 (22 May 2022)
 	- Added ecCKD gas optics scheme and generalized cloud description
