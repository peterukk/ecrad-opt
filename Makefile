# ecRad Makefile - read the README file before editing

#############################
### --- CONFIGURATION --- ###
#############################

# Use the nf-config utility, if available, to set the NETCDF_INCLUDE
# and NETCDF_LIB flags
HAVE_NFCONFIG := $(shell nf-config --version 2> /dev/null)
ifdef HAVE_NFCONFIG
$(info *** Using nf-config to obtain NetCDF flags)
NETCDF_INCLUDE = $(shell nf-config --fflags)
NETCDF_LIB     = $(shell nf-config --flibs)
ifeq ($(shell nf-config --has-nc4),yes)
NETCDF4        = 1
endif
else
$(info *** nf-config not found)
endif

# make can be invoked using "make PROFILE=<prof>" in which case your
# local configuration parameters will be obtained from
# Makefile_include.<prof>
ifndef PROFILE
$(info *** No "PROFILE" variable provided, assuming "gfortran")
PROFILE = gfortran
endif

# Include a platform-specific makefile that defines FC, FCFLAGS and
# LIBS
include	Makefile_include.$(PROFILE)

# Check for presence of the NETCDF_INCLUDE and NETCDF_LIB flags
ifndef NETCDF_INCLUDE
$(info *** You may need to set NETCDF_INCLUDE manually)
endif
ifndef NETCDF_LIB
$(info *** You may need to set NETCDF_LIB manually)
endif

# Add single-precision flag if SINGLE_PRECISION=1 was given on the
# "make" command line
ifdef SINGLE_PRECISION
CPPFLAGS += -DPARKIND1_SINGLE
endif

# If PRINT_ENTRAPMENT_DATA=1 was given on the "make" command line
# then the SPARTACUS shortwave solver will write data to fort.101 and
# fort.102
ifdef PRINT_ENTRAPMENT_DATA
CPPFLAGS += -DPRINT_ENTRAPMENT_DATA 
endif
# For backwards compatibility we allow the following as well
ifdef PRINT_ENCROACHMENT_DATA
CPPFLAGS += -DPRINT_ENTRAPMENT_DATA 
endif
# Allow the capability to write NetCDF4/HDF5 files, provided the code
# is compiled against the NetCDF4 library
ifdef NETCDF4
$(info *** Building with NetCDF4/HDF5 support)
CPPFLAGS += -DNC_NETCDF4
endif

# Consolidate flags
export FC
export FCFLAGS = $(WARNFLAGS) $(BASICFLAGS) $(CPPFLAGS) -I../include \
	$(OPTFLAGS) $(DEBUGFLAGS) $(NETCDF_INCLUDE) $(OMPFLAG)
export LIBS    = $(LDFLAGS) -L../lib -lradiation -lutilities \
	-lifsrrtm -lifsaux $(FCLIBS) $(NETCDF_LIB) $(OMPFLAG)

# Do we include Dr Hook from ECMWF's fiat library?
ifdef FIATDIR
# Prepend location of yomhook.mod module file from fiat library, so
# that it is found in preference to the dummy one in ecRad
FCFLAGS := -I$(FIATDIR)/module/fiat $(FCFLAGS)
# Append fiat library (usually shared: libfiat.so)
LIBS += -L$(FIATDIR)/lib -Wl,-rpath,$(FIATDIR)/lib -lfiat
else
# Dummy Dr Hook library
LIBS += -ldrhook
endif


#############################
### --- BUILD TARGETS --- ###
#############################

all: build

help:
	@echo "Usage:"
	@echo "  make PROFILE=<prof>"
	@echo "where <prof> is one of gfortran, pgi, intel or cray (see Makefile_include.<prof>)"
	@echo "Other possible arguments are:"
	@echo "  DEBUG=1              Compile with debug settings on and optimizations off"
	@echo "  SINGLE_PRECISION=1   Compile with single precision"
	@echo "  FIATDIR=/my/path     Compile with Dr Hook, specifying the directory containing lib/libfiat.so and module/fiat/yomhook.mod"
	@echo "  test                 Run test cases in test directory"
	@echo "  clean                Remove all compiled files"

<<<<<<< HEAD
ifndef FIATDIR
build: directories libifsaux libdummydrhook libutilities libifsrrtm libradiation driver symlinks
else
build: directories libifsaux libutilities libifsrrtm libradiation driver symlinks
=======
ifdef DR_HOOK
build: directories libifsaux libdrhook libutilities libifsrrtm libradiation driver ifsdriver ifsdriver_blocked symlinks
libradiation libutilities: libdrhook
else
build: directories libifsaux libdummydrhook libutilities libifsrrtm libradiation driver ifsdriver ifsdriver_blocked symlinks
libradiation libutilities: libdummydrhook
>>>>>>> 86cb1649
endif

# git cannot store empty directories so they may need to be created 
directories: mod lib
mod:
	mkdir -p mod
lib:
	mkdir -p lib

deps: clean-deps
	cd ifsaux && $(MAKE) deps
	cd ifsrrtm && $(MAKE) deps
	cd ifs && $(MAKE) deps

clean-deps:
	rm -f include/*.intfb.h

ifsdriver: libifsaux libdummydrhook libifsrrtm libutilities libradiation libifs
	cd driver && $(MAKE) ecrad_ifs_driver

ifsdriver_blocked: libifsaux libdummydrhook libifsrrtm libutilities libradiation libifs
	cd driver && $(MAKE) ecrad_ifs_driver_blocked

libifs: libradiation
	cd ifs && $(MAKE)

libifsaux:
	cd ifsaux && $(MAKE)

<<<<<<< HEAD
libdummydrhook:
=======
libdrhook: libifsaux
	cd drhook && $(MAKE)

libdummydrhook: libifsaux
>>>>>>> 86cb1649
	cd drhook && $(MAKE) dummy

libutilities: libifsaux
	cd utilities && $(MAKE)

libifsrrtm: libifsaux
	cd ifsrrtm && $(MAKE)

libradiation: libutilities libifsaux
	cd radiation && $(MAKE)

driver: libifsaux libdummydrhook libifsrrtm libutilities libradiation
	cd driver && $(MAKE)

symlinks: clean-symlinks
	cd practical && ln -s ../bin/ecrad
	cd practical && ln -s ../data

test: test_ifs test_i3rc test_ckdmip

test_ifs: driver
	cd test/ifs && $(MAKE) test

test_i3rc: driver
	cd test/i3rc && $(MAKE) test

test_ckdmip:
	cd test/ckdmip && $(MAKE) test

clean: clean-tests clean-toplevel clean-utilities clean-mods clean-symlinks

clean-tests:
	cd test/ifs && $(MAKE) clean
	cd test/i3rc && $(MAKE) clean
	cd test/ckdmip && $(MAKE) clean

clean-toplevel:
	cd radiation && $(MAKE) clean
	cd driver && $(MAKE) clean

clean-utilities:
	cd ifsaux && $(MAKE) clean
	cd utilities && $(MAKE) clean
	cd ifsrrtm && $(MAKE) clean
	cd drhook && $(MAKE) clean
	cd ifs && $(MAKE) clean

clean-mods:
	rm -f mod/*.mod

clean-symlinks:
	rm -f practical/ecrad practical/data

clean-autosaves:
	rm -f *~ .gitignore~ */*~ */*/*~

<<<<<<< HEAD
.PHONY: all build help deps clean-deps libifsaux libdummydrhook libutilities libifsrrtm \
	libradiation driver symlinks clean clean-toplevel test test_ifs \
	test_i3rc clean-tests clean-utilities clean-mods clean-symlinks
=======
.PHONY: all build help deps clean-deps libifsaux libdrhook libutilities libifsrrtm \
	libradiation libifs driver symlinks clean clean-toplevel test test_ifs ifsdriver \
	ifsdriver_blocked test_i3rc clean-tests clean-utilities clean-mods clean-symlinks
>>>>>>> 86cb1649
<|MERGE_RESOLUTION|>--- conflicted
+++ resolved
@@ -98,19 +98,11 @@
 	@echo "  test                 Run test cases in test directory"
 	@echo "  clean                Remove all compiled files"
 
-<<<<<<< HEAD
 ifndef FIATDIR
-build: directories libifsaux libdummydrhook libutilities libifsrrtm libradiation driver symlinks
-else
-build: directories libifsaux libutilities libifsrrtm libradiation driver symlinks
-=======
-ifdef DR_HOOK
-build: directories libifsaux libdrhook libutilities libifsrrtm libradiation driver ifsdriver ifsdriver_blocked symlinks
-libradiation libutilities: libdrhook
-else
 build: directories libifsaux libdummydrhook libutilities libifsrrtm libradiation driver ifsdriver ifsdriver_blocked symlinks
 libradiation libutilities: libdummydrhook
->>>>>>> 86cb1649
+else
+build: directories libifsaux libutilities libifsrrtm libradiation driver ifsdriver ifsdriver_blocked symlinks
 endif
 
 # git cannot store empty directories so they may need to be created 
@@ -140,14 +132,7 @@
 libifsaux:
 	cd ifsaux && $(MAKE)
 
-<<<<<<< HEAD
-libdummydrhook:
-=======
-libdrhook: libifsaux
-	cd drhook && $(MAKE)
-
 libdummydrhook: libifsaux
->>>>>>> 86cb1649
 	cd drhook && $(MAKE) dummy
 
 libutilities: libifsaux
@@ -204,12 +189,6 @@
 clean-autosaves:
 	rm -f *~ .gitignore~ */*~ */*/*~
 
-<<<<<<< HEAD
 .PHONY: all build help deps clean-deps libifsaux libdummydrhook libutilities libifsrrtm \
-	libradiation driver symlinks clean clean-toplevel test test_ifs \
-	test_i3rc clean-tests clean-utilities clean-mods clean-symlinks
-=======
-.PHONY: all build help deps clean-deps libifsaux libdrhook libutilities libifsrrtm \
-	libradiation libifs driver symlinks clean clean-toplevel test test_ifs ifsdriver \
-	ifsdriver_blocked test_i3rc clean-tests clean-utilities clean-mods clean-symlinks
->>>>>>> 86cb1649
+	libradiation driver symlinks clean clean-toplevel test test_ifs ifsdriver \
+	ifsdriver_blocked test_i3rc clean-tests clean-utilities clean-mods clean-symlinks