--- conflicted
+++ resolved
@@ -212,15 +212,9 @@
 
     use radiation_io,             only : nulout
     use radiation_config,         only : config_type, &
-<<<<<<< HEAD
          &   IGasModelMonochromatic, IGasModelIFSRRTMG, IGasModelRRTMGP, &
          &   IGasModelRRTMGP_NN, IGasModelECCKD, ISolverMcICA, &
-         &   ISolverSpartacus, ISolverHomogeneous, ISolverTripleclouds
-=======
-         &   IGasModelMonochromatic, IGasModelIFSRRTMG, &
-         &   ISolverMcICA, ISolverSpartacus, ISolverHomogeneous, &
-         &   ISolverTripleclouds, ISolverTcrad
->>>>>>> b6c4d92d
+         &   ISolverSpartacus, ISolverHomogeneous, ISolverTripleclouds, ISolverTcrad
     use radiation_single_level,   only : single_level_type
     use radiation_thermodynamics, only : thermodynamics_type
     use radiation_gas,            only : gas_type
@@ -479,23 +473,25 @@
           write(nulout,'(a)') 'Computing longwave fluxes'
         end if
 
-<<<<<<< HEAD
-        if (config%i_solver_lw == ISolverMcICA) then
-#ifdef USE_TIMING
-    ret =  gptlstart('mcica_lw')
-#endif  
-=======
         if (config%do_radiances) then
           if (config%i_solver_lw == ISolverTcrad) then
+#ifdef USE_TIMING
+    ret =  gptlstart('tcrad_lw')
+#endif  
             ! Compute radiances using the TCRAD longwave solver
             call radiance_solver_tcrad_lw(nlev,istartcol,iendcol, &
                  &  config, thermodynamics, &
                  &  cloud, single_level%cos_sensor_zenith_angle, & 
                  &  od_lw, ssa_lw, g_lw, od_lw_cloud, ssa_lw_cloud, g_lw_cloud, &
                  &  planck_hl, lw_emission, lw_albedo, flux)
+#ifdef USE_TIMING
+    ret =  gptlstop('tcrad_lw')
+#endif       
           end if
         else if (config%i_solver_lw == ISolverMcICA) then
->>>>>>> b6c4d92d
+#ifdef USE_TIMING
+    ret =  gptlstart('mcica_lw')
+#endif  
           ! Compute fluxes using the McICA longwave solver
           call solver_mcica_lw(nlev,istartcol,iendcol, &
                 &  config, single_level, cloud, & 
