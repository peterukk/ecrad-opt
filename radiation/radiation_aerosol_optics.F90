! radiation_aerosol_optics.F90 - Computing aerosol optical properties
!
! (C) Copyright 2015- ECMWF.
!
! This software is licensed under the terms of the Apache Licence Version 2.0
! which can be obtained at http://www.apache.org/licenses/LICENSE-2.0.
!
! In applying this licence, ECMWF does not waive the privileges and immunities
! granted to it by virtue of its status as an intergovernmental organisation
! nor does it submit to any jurisdiction.
!
! Author:  Robin Hogan
! Email:   r.j.hogan@ecmwf.int
!
! Modifications
!   2018-04-15  R. Hogan  Add "direct" option
!   2020-11-14  R. Hogan  Add setup_general_aerosol_optics for ecCKD compatibility
!   2022-03-27  R. Hogan  Add setup_general_aerosol_optics_legacy to use RRTM aerosol files with ecCKD
!   2022-11-22  P. Ukkonen / R. Hogan  Optimizations to enhance vectorization

module radiation_aerosol_optics

  implicit none
  public

contains

  ! Provides the elemental function "delta_eddington_extensive"
#include "radiation_delta_eddington.h"

  !---------------------------------------------------------------------
  ! Load aerosol scattering data; this subroutine delegates to one
  ! in radiation_aerosol_optics_data.F90
  subroutine setup_aerosol_optics(config)

    use parkind1,                      only : jprb
    use yomhook,                       only : lhook, dr_hook, jphook
    use radiation_config,              only : config_type
    use radiation_aerosol_optics_data, only : aerosol_optics_type
    use radiation_io,                  only : nulerr, radiation_abort

    type(config_type), intent(inout) :: config

    real(jphook) :: hook_handle

    if (lhook) call dr_hook('radiation_aerosol_optics:setup_aerosol_optics',0,hook_handle)

    if (config%n_aerosol_types > 0) then
      ! Load data from file and prepare to map config%n_aerosol_types
      ! aerosol types
      if (config%use_general_aerosol_optics) then
        ! Read file containing high spectral resolution optical
        ! properties and average to the spectral intervals of the
        ! current gas-optics scheme
        call setup_general_aerosol_optics(config)
      else
        ! Read file containing optical properties already in the bands
        ! of the gas-optics scheme
        call config%aerosol_optics%setup(trim(config%aerosol_optics_file_name), &
             &                           iverbose=config%iverbosesetup)
      end if

      call config%aerosol_optics%initialize_types(config%n_aerosol_types)

      ! Check agreement in number of bands
      if (config%n_bands_lw /= config%aerosol_optics%n_bands_lw) then
        write(nulerr,'(a,i0,a,i0,a)') '*** Error: number of longwave bands (', &
             &  config%n_bands_lw, ') does not match aerosol optics look-up table (', &
             &  config%aerosol_optics%n_bands_lw, ')'
        call radiation_abort()
      end if
      if (config%n_bands_sw /= config%aerosol_optics%n_bands_sw) then
        write(nulerr,'(a)') '*** Error: number of shortwave bands does not match aerosol optics look-up table'
        call radiation_abort()
      end if

      ! Map aerosol types to those loaded from the data file
      call config%aerosol_optics%set_types(config%i_aerosol_type_map(1:config%n_aerosol_types))
    end if

    if (config%iverbosesetup >= 1) then
      call config%aerosol_optics%print_description(config%i_aerosol_type_map(1:config%n_aerosol_types))
    end if

    if (lhook) call dr_hook('radiation_aerosol_optics:setup_aerosol_optics',1,hook_handle)

  end subroutine setup_aerosol_optics


  !---------------------------------------------------------------------
  ! Read file containing high spectral resolution optical properties
  ! and average to the spectral intervals of the current gas-optics
  ! scheme
  subroutine setup_general_aerosol_optics(config)

    use parkind1,                      only : jprb
    use yomhook,                       only : lhook, dr_hook, jphook
    use easy_netcdf,                   only : netcdf_file
    use radiation_config,              only : config_type
    use radiation_aerosol_optics_data, only : aerosol_optics_type
    use radiation_spectral_definition, only : SolarReferenceTemperature, &
         &                                    TerrestrialReferenceTemperature
    use radiation_io,                  only : nulout

    type(config_type), intent(inout), target :: config

    ! The NetCDF file containing the aerosol optics data
    type(netcdf_file)  :: file

    ! Wavenumber points in NetCDF file
    real(jprb), allocatable :: wavenumber(:) ! cm-1

    ! Hydrophilic aerosol properties
    real(jprb), allocatable :: mass_ext_philic(:,:,:)    ! Mass-ext coefficient (m2 kg-1)
    real(jprb), allocatable :: ssa_philic(:,:,:)         ! Single-scattering albedo
    real(jprb), allocatable :: g_philic(:,:,:)           ! Asymmetry factor
    real(jprb), allocatable :: lidar_ratio_philic(:,:,:) ! Lidar ratio (sr)

    ! Hydrophobic aerosol properties
    real(jprb), allocatable :: mass_ext_phobic(:,:)      ! Mass-ext coefficient (m2 kg-1)
    real(jprb), allocatable :: ssa_phobic(:,:)           ! Single-scattering albedo
    real(jprb), allocatable :: g_phobic(:,:)             ! Asymmetry factor
    real(jprb), allocatable :: lidar_ratio_phobic(:,:)   ! Lidar ratio (sr)

    ! Mapping matrix between optical properties at the wavenumbers in
    ! the file, and spectral intervals used by the gas-optics scheme
    real(jprb), allocatable :: mapping(:,:)

    ! Target monochromatic wavenumber for interpolation (cm-1)
    real(jprb) :: wavenumber_target

    ! Number of spectral points describing aerosol properties in the
    ! shortwave and longwave
    integer    :: nspecsw, nspeclw

    ! Number of monochromatic wavelengths required
    integer    :: nmono

    integer    :: n_type_philic, n_type_phobic, nrh, nwn
    integer    :: jtype, jwl, iwn

    ! Weight of first point in interpolation
    real(jprb) :: weight1

    real(jphook) :: hook_handle

    if (lhook) call dr_hook('radiation_aerosol_optics:setup_general_aerosol_optics',0,hook_handle)

    associate(ao => config%aerosol_optics)

      call file%open(trim(config%aerosol_optics_file_name), iverbose=config%iverbosesetup)

      if (.not. file%exists('wavenumber')) then
        ! Assume we have an old-style aerosol optics file with optical
        ! properties provided per pre-defined band
        call file%close()
        if (config%iverbosesetup >= 2) then
          write(nulout,'(a)') 'Legacy aerosol optics file: mapping between bands'
        end if
        call setup_general_aerosol_optics_legacy(config, trim(config%aerosol_optics_file_name))
        if (lhook) call dr_hook('radiation_aerosol_optics:setup_general_aerosol_optics',1,hook_handle)
        return
      end if

      if (file%exists('mass_ext_hydrophilic')) then
        ao%use_hydrophilic = .true.
      else
        ao%use_hydrophilic = .false.
      end if

      call file%get('wavenumber', wavenumber)
      nwn = size(wavenumber)

      ! Read the raw scattering data
      call file%get('mass_ext_hydrophobic',    mass_ext_phobic)
      call file%get('ssa_hydrophobic',         ssa_phobic)
      call file%get('asymmetry_hydrophobic',   g_phobic)
      call file%get('lidar_ratio_hydrophobic', lidar_ratio_phobic)

      call file%get_global_attribute('description_hydrophobic', &
          &                         ao%description_phobic_str)

      if (ao%use_hydrophilic) then
        call file%get('mass_ext_hydrophilic',    mass_ext_philic)
        call file%get('ssa_hydrophilic',         ssa_philic)
        call file%get('asymmetry_hydrophilic',   g_philic)
        call file%get('lidar_ratio_hydrophilic', lidar_ratio_philic)

        call file%get('relative_humidity1',      ao%rh_lower)

        call file%get_global_attribute('description_hydrophilic', &
            &                         ao%description_philic_str)
      end if

      ! Close aerosol scattering file
      call file%close()

      n_type_phobic = size(mass_ext_phobic, 2)
      if (ao%use_hydrophilic) then
        n_type_philic = size(mass_ext_philic, 3)
        nrh = size(ao%rh_lower)
      else
        n_type_philic = 0
        nrh = 0
      end if

      if (config%do_cloud_aerosol_per_sw_g_point) then
        nspecsw = config%gas_optics_sw%spectral_def%ng
      else
        nspecsw = config%gas_optics_sw%spectral_def%nband
      end if

      if (config%do_cloud_aerosol_per_lw_g_point) then
        nspeclw = config%gas_optics_lw%spectral_def%ng
      else
        nspeclw = config%gas_optics_lw%spectral_def%nband
      end if

      if (allocated(ao%wavelength_mono)) then
        ! Monochromatic wavelengths also required
        nmono = size(ao%wavelength_mono)
      else
        nmono = 0
      end if

      call ao%allocate(n_type_phobic, n_type_philic, nrh, nspeclw, nspecsw, nmono)

      if (config%do_sw) then
        call config%gas_optics_sw%spectral_def%calc_mapping(wavenumber, mapping, &
            &          use_bands=(.not. config%do_cloud_aerosol_per_sw_g_point))

        ao%mass_ext_sw_phobic = matmul(mapping, mass_ext_phobic)
        ao%ssa_sw_phobic = matmul(mapping, mass_ext_phobic*ssa_phobic) &
            &           / ao%mass_ext_sw_phobic
        ao%g_sw_phobic = matmul(mapping, mass_ext_phobic*ssa_phobic*g_phobic) &
            &         / (ao%mass_ext_sw_phobic*ao%ssa_sw_phobic)

        if (ao%use_hydrophilic) then
          do jtype = 1,n_type_philic
            ao%mass_ext_sw_philic(:,:,jtype) = matmul(mapping, mass_ext_philic(:,:,jtype))
            ao%ssa_sw_philic(:,:,jtype) = matmul(mapping, mass_ext_philic(:,:,jtype) &
                &                                        *ssa_philic(:,:,jtype)) &
                &           / ao%mass_ext_sw_philic(:,:,jtype)
            ao%g_sw_philic(:,:,jtype) = matmul(mapping, mass_ext_philic(:,:,jtype) &
                &                       *ssa_philic(:,:,jtype)*g_philic(:,:,jtype)) &
                &         / (ao%mass_ext_sw_philic(:,:,jtype)*ao%ssa_sw_philic(:,:,jtype))
          end do
        end if
      end if

      if (config%do_lw) then
        call config%gas_optics_lw%spectral_def%calc_mapping(wavenumber, mapping, &
            &          use_bands=(.not. config%do_cloud_aerosol_per_lw_g_point))

        ao%mass_ext_lw_phobic = matmul(mapping, mass_ext_phobic)
        ao%ssa_lw_phobic = matmul(mapping, mass_ext_phobic*ssa_phobic) &
            &           / ao%mass_ext_lw_phobic
        ao%g_lw_phobic = matmul(mapping, mass_ext_phobic*ssa_phobic*g_phobic) &
            &         / (ao%mass_ext_lw_phobic*ao%ssa_lw_phobic)

        if (ao%use_hydrophilic) then
          do jtype = 1,n_type_philic
            ao%mass_ext_lw_philic(:,:,jtype) = matmul(mapping, mass_ext_philic(:,:,jtype))
            ao%ssa_lw_philic(:,:,jtype) = matmul(mapping, mass_ext_philic(:,:,jtype) &
                &                                        *ssa_philic(:,:,jtype)) &
                &           / ao%mass_ext_lw_philic(:,:,jtype)
            ao%g_lw_philic(:,:,jtype) = matmul(mapping, mass_ext_philic(:,:,jtype) &
                &                       *ssa_philic(:,:,jtype)*g_philic(:,:,jtype)) &
                &         / (ao%mass_ext_lw_philic(:,:,jtype)*ao%ssa_lw_philic(:,:,jtype))
          end do
        end if
      end if

      if (allocated(ao%wavelength_mono)) then
        ! Monochromatic wavelengths also required
        do jwl = 1,nmono
          ! Wavelength (m) to wavenumber (cm-1)
          wavenumber_target = 0.01_jprb / ao%wavelength_mono(jwl)
          ! Find index to first interpolation point, and its weight
          if (wavenumber_target <= wavenumber(1)) then
            weight1 = 1.0_jprb
            iwn = 1
          else if (wavenumber_target >= wavenumber(nwn)) then
            iwn = nwn-1
            weight1 = 0.0_jprb
          else
            iwn = 1
            do while (wavenumber(iwn+1) < wavenumber_target .and. iwn < nwn-1)
              iwn = iwn + 1
            end do
            weight1 = (wavenumber(iwn+1)-wavenumber_target) &
                &  / (wavenumber(iwn+1)-wavenumber(iwn))
          end if
          ! Linear interpolation
          ao%mass_ext_mono_phobic(jwl,:) = weight1 * mass_ext_phobic(iwn,:) &
              &             + (1.0_jprb - weight1)* mass_ext_phobic(iwn+1,:)
          ao%ssa_mono_phobic(jwl,:)      = weight1 * ssa_phobic(iwn,:) &
              &             + (1.0_jprb - weight1)* ssa_phobic(iwn+1,:)
          ao%g_mono_phobic(jwl,:)        = weight1 * g_phobic(iwn,:) &
              &             + (1.0_jprb - weight1)* g_phobic(iwn+1,:)
          ao%lidar_ratio_mono_phobic(jwl,:) = weight1 * lidar_ratio_phobic(iwn,:) &
              &                + (1.0_jprb - weight1)* lidar_ratio_phobic(iwn+1,:)
          if (ao%use_hydrophilic) then
            ao%mass_ext_mono_philic(jwl,:,:) = weight1 * mass_ext_philic(iwn,:,:) &
                &               + (1.0_jprb - weight1)* mass_ext_philic(iwn+1,:,:)
            ao%ssa_mono_philic(jwl,:,:)      = weight1 * ssa_philic(iwn,:,:) &
                &               + (1.0_jprb - weight1)* ssa_philic(iwn+1,:,:)
            ao%g_mono_philic(jwl,:,:)        = weight1 * g_philic(iwn,:,:) &
                &               + (1.0_jprb - weight1)* g_philic(iwn+1,:,:)
            ao%lidar_ratio_mono_philic(jwl,:,:) = weight1 * lidar_ratio_philic(iwn,:,:) &
                &                  + (1.0_jprb - weight1)* lidar_ratio_philic(iwn+1,:,:)
          end if
        end do
      end if

      ! Deallocate memory local to this routine
      deallocate(mass_ext_phobic)
      deallocate(ssa_phobic)
      deallocate(g_phobic)
      deallocate(lidar_ratio_phobic)
      if (ao%use_hydrophilic) then
        deallocate(mass_ext_philic)
        deallocate(ssa_philic)
        deallocate(g_philic)
        deallocate(lidar_ratio_philic)
      end if

    end associate

    if (lhook) call dr_hook('radiation_aerosol_optics:setup_general_aerosol_optics',1,hook_handle)

  end subroutine setup_general_aerosol_optics


  !---------------------------------------------------------------------
  ! Read file containing legacy-style band-wise aerosol optical
  ! properties and average to the spectral intervals of the current
  ! gas-optics scheme
  subroutine setup_general_aerosol_optics_legacy(config, file_name)

    use parkind1,                      only : jprb
    use yomhook,                       only : lhook, dr_hook, jphook
    use easy_netcdf,                   only : netcdf_file
    use radiation_config,              only : config_type
    use radiation_aerosol_optics_data, only : aerosol_optics_type
    use radiation_spectral_definition, only : SolarReferenceTemperature, &
         &                                    TerrestrialReferenceTemperature

    type(config_type), intent(inout), target :: config

    ! The NetCDF file containing the aerosol optics data
    character(len=*), intent(in) :: file_name

    ! Mapping matrix between optical properties at the wavenumbers in
    ! the file, and spectral intervals used by the gas-optics scheme
    real(jprb), allocatable :: mapping(:,:), mapping_transp(:,:)

    ! Pointer to the aerosol optics coefficients for brevity of access
    type(aerosol_optics_type), pointer :: ao

    ! Local copy of aerosol optical properties in the spectral
    ! intervals of the file, which is deallocated when it goes out of
    ! scope
    type(aerosol_optics_type) :: ao_legacy

    integer :: jtype

    real(jphook) :: hook_handle

    if (lhook) call dr_hook('radiation_aerosol_optics:setup_general_aerosol_optics_legacy',0,hook_handle)
    ao => config%aerosol_optics

    ! Load file into a local structure
    call ao_legacy%setup(file_name, iverbose=config%iverbosesetup)

    ! Copy over scalars and coordinate variables
    call ao%allocate(ao_legacy%n_type_phobic, ao_legacy%n_type_philic, ao_legacy%nrh, &
         &           config%n_bands_lw, config%n_bands_sw, ao_legacy%n_mono_wl)
    ao%description_phobic_str = ao_legacy%description_phobic_str
    if (ao_legacy%use_hydrophilic) then
      ao%description_philic_str = ao_legacy%description_philic_str
      ao%rh_lower = ao_legacy%rh_lower
    end if

    ! use_hydrophilic = ao_legacy%use_hydrophilic
    ! ao%iclass = ao_legacy%iclass
    ! ao%itype = ao_legacy%itype
    ! ao%ntype = ao_legacy%ntype
    ! ao%n_type_phobic = ao_legacy%n_type_phobic
    ! ao%n_type_philic = ao_legacy%n_type_philic
    ! ao%n_mono_wl = ao_legacy%n_mono_wl
    ! ao%use_monochromatic = ao_legacy%use_monochromatic

    if (config%do_sw) then
      call config%gas_optics_sw%spectral_def%calc_mapping_from_wavenumber_bands( &
           &  ao_legacy%wavenumber1_sw, ao_legacy%wavenumber2_sw, mapping_transp, &
           &  use_bands=(.not. config%do_cloud_aerosol_per_sw_g_point))
      if (allocated(mapping)) then
        deallocate(mapping)
      end if
      allocate(mapping(config%n_bands_sw,ao_legacy%n_bands_sw))
      mapping = transpose(mapping_transp)
      ao%mass_ext_sw_phobic = matmul(mapping, ao_legacy%mass_ext_sw_phobic)
      ao%ssa_sw_phobic = matmul(mapping, ao_legacy%mass_ext_sw_phobic*ao_legacy%ssa_sw_phobic) &
           &           / ao%mass_ext_sw_phobic
      ao%g_sw_phobic = matmul(mapping, ao_legacy%mass_ext_sw_phobic*ao_legacy%ssa_sw_phobic &
           &                           *ao_legacy%g_sw_phobic) &
           &         / (ao%mass_ext_sw_phobic*ao%ssa_sw_phobic)

      if (ao%use_hydrophilic) then
        do jtype = 1,ao%n_type_philic
          ao%mass_ext_sw_philic(:,:,jtype) = matmul(mapping, ao_legacy%mass_ext_sw_philic(:,:,jtype))
          ao%ssa_sw_philic(:,:,jtype) = matmul(mapping, ao_legacy%mass_ext_sw_philic(:,:,jtype) &
               &                                        *ao_legacy%ssa_sw_philic(:,:,jtype)) &
               &           / ao%mass_ext_sw_philic(:,:,jtype)
          ao%g_sw_philic(:,:,jtype) = matmul(mapping, ao_legacy%mass_ext_sw_philic(:,:,jtype) &
               &               *ao_legacy%ssa_sw_philic(:,:,jtype)*ao_legacy%g_sw_philic(:,:,jtype)) &
               &         / (ao%mass_ext_sw_philic(:,:,jtype)*ao%ssa_sw_philic(:,:,jtype))
        end do
      end if
    end if

    if (config%do_lw) then
      if (allocated(mapping_transp)) then
        deallocate(mapping_transp)
      end if
      call config%gas_optics_lw%spectral_def%calc_mapping_from_wavenumber_bands( &
           &  ao_legacy%wavenumber1_lw, ao_legacy%wavenumber2_lw, mapping_transp, &
           &  use_bands=(.not. config%do_cloud_aerosol_per_lw_g_point))
      if (allocated(mapping)) then
        deallocate(mapping)
      end if
      allocate(mapping(config%n_bands_lw,ao_legacy%n_bands_lw))
      mapping = transpose(mapping_transp)
      ao%mass_ext_lw_phobic = matmul(mapping, ao_legacy%mass_ext_lw_phobic)
      ao%ssa_lw_phobic = matmul(mapping, ao_legacy%mass_ext_lw_phobic*ao_legacy%ssa_lw_phobic) &
           &           / ao%mass_ext_lw_phobic
      ao%g_lw_phobic = matmul(mapping, ao_legacy%mass_ext_lw_phobic*ao_legacy%ssa_lw_phobic &
           &                           *ao_legacy%g_lw_phobic) &
           &         / (ao%mass_ext_lw_phobic*ao%ssa_lw_phobic)

      if (ao%use_hydrophilic) then
        do jtype = 1,ao%n_type_philic
          ao%mass_ext_lw_philic(:,:,jtype) = matmul(mapping, ao_legacy%mass_ext_lw_philic(:,:,jtype))
          ao%ssa_lw_philic(:,:,jtype) = matmul(mapping, ao_legacy%mass_ext_lw_philic(:,:,jtype) &
               &                                        *ao_legacy%ssa_lw_philic(:,:,jtype)) &
               &           / ao%mass_ext_lw_philic(:,:,jtype)
          ao%g_lw_philic(:,:,jtype) = matmul(mapping, ao_legacy%mass_ext_lw_philic(:,:,jtype) &
               &               *ao_legacy%ssa_lw_philic(:,:,jtype)*ao_legacy%g_lw_philic(:,:,jtype)) &
               &         / (ao%mass_ext_lw_philic(:,:,jtype)*ao%ssa_lw_philic(:,:,jtype))
        end do
      end if
    end if

    if (allocated(ao_legacy%wavelength_mono)) then
      ao%wavelength_mono = ao_legacy%wavelength_mono
      ao%mass_ext_mono_phobic = ao_legacy%mass_ext_mono_phobic
      ao%ssa_mono_phobic = ao_legacy%ssa_mono_phobic
      ao%g_mono_phobic = ao_legacy%g_mono_phobic
      ao%lidar_ratio_mono_phobic = ao_legacy%lidar_ratio_mono_phobic
      if (ao%use_hydrophilic) then
        ao%mass_ext_mono_philic = ao_legacy%mass_ext_mono_philic
        ao%ssa_mono_philic = ao_legacy%ssa_mono_philic
        ao%g_mono_philic = ao_legacy%g_mono_philic
        ao%lidar_ratio_mono_philic = ao_legacy%lidar_ratio_mono_philic
      end if
    end if

    if (lhook) call dr_hook('radiation_aerosol_optics:setup_general_aerosol_optics_legacy',1,hook_handle)

  end subroutine setup_general_aerosol_optics_legacy

  !---------------------------------------------------------------------
  ! Compute aerosol optical properties and add to existing gas optical
  ! depth and scattering properties
  subroutine add_aerosol_optics(nlev,istartcol,iendcol, &
<<<<<<< HEAD
      &  config, thermodynamics, gas, aerosol, & 
      &  od_lw, ssa_lw, g_lw, od_sw, ssa_sw, g_sw)

    use parkind1,                      only : jprb
    use radiation_io,                  only : nulout, nulerr, radiation_abort
    use yomhook,                       only : lhook, dr_hook, jphook
    use radiation_config,              only : config_type
    use radiation_thermodynamics,      only : thermodynamics_type
    use radiation_gas,                 only : gas_type, IH2O, IMassMixingRatio
    use radiation_aerosol,             only : aerosol_type
    use radiation_constants,           only : AccelDueToGravity
    use radiation_aerosol_optics_data, only : aerosol_optics_type, &
        &  IAerosolClassUndefined,   IAerosolClassIgnored, &
        &  IAerosolClassHydrophobic, IAerosolClassHydrophilic

    integer, intent(in) :: nlev               ! number of model levels
    integer, intent(in) :: istartcol, iendcol ! range of columns to process
    type(config_type), intent(in), target :: config
    type(thermodynamics_type),intent(in)  :: thermodynamics
    type(gas_type),           intent(in)  :: gas
    type(aerosol_type),       intent(in)  :: aerosol
    ! Optical depth, single scattering albedo and asymmetry factor of
    ! the atmosphere (gases on input, gases and aerosols on output)
    ! for each g point. Note that longwave ssa and asymmetry and
    ! shortwave asymmetry are all zero for gases, so are not yet
    ! defined on input and are therefore intent(out).
    real(jprb), dimension(config%n_g_lw,nlev,istartcol:iendcol), &
          &   intent(inout) :: od_lw
    real(jprb), dimension(config%n_g_lw_if_scattering,nlev,istartcol:iendcol), &
          &   intent(out)   :: ssa_lw, g_lw
    real(jprb), dimension(config%n_g_sw,nlev,istartcol:iendcol), &
          &   intent(inout) :: od_sw, ssa_sw
    real(jprb), dimension(config%n_g_sw,nlev,istartcol:iendcol), &
          &   intent(out)   :: g_sw

    ! Extinction optical depth, scattering optical depth and
    ! asymmetry-times-scattering-optical-depth for all the aerosols at
    ! a point in space for each spectral band of the shortwave and
    ! longwave spectrum
    real(jprb), dimension(config%n_bands_sw) &
         & :: od_sw_aerosol, scat_sw_aerosol, scat_g_sw_aerosol, local_od_sw
    real(jprb), dimension(config%n_bands_lw) :: od_lw_aerosol, local_od_lw
    real(jprb), dimension(config%n_bands_lw_if_scattering) &
         & :: scat_lw_aerosol, scat_g_lw_aerosol

    real(jprb) :: h2o_mmr(istartcol:iendcol,nlev)

    real(jprb) :: rh ! Relative humidity with respect to liquid water

    ! Factor (kg m-2) to convert mixing ratio (kg kg-1) to mass in
    ! path (kg m-2)
    real(jprb) :: factor

    ! Temporary extinction and scattering optical depths of aerosol
    ! plus gas
    real(jprb) :: local_od, local_scat

    ! Loop indices for column, level, g point, band and aerosol type
    integer :: jcol, jlev, jg, jtype, jband

    ! Range of levels over which aerosols are present
    integer :: istartlev, iendlev

    ! Indices to spectral band and relative humidity look-up table
    integer :: iband, irh

    ! Short cut for ao%itype(jtype)
    integer :: itype

    ! Pointer to the aerosol optics coefficients for brevity of access
    type(aerosol_optics_type), pointer :: ao

    real(jphook) :: hook_handle

    if (lhook) call dr_hook('radiation_aerosol_optics:add_aerosol_optics',0,hook_handle)

    if (aerosol%is_direct) then
      ! Aerosol optical properties have been provided in each band
      ! directly by the user
      call add_aerosol_optics_direct(nlev,istartcol,iendcol, &
           &  config, aerosol, & 
           &  od_lw, ssa_lw, g_lw, od_sw, ssa_sw, g_sw)
    else
      ! Aerosol mixing ratios have been provided

      do jtype = 1,config%n_aerosol_types
        if (config%aerosol_optics%iclass(jtype) == IAerosolClassUndefined) then
          write(nulerr,'(a)') '*** Error: not all aerosol types are defined'
          call radiation_abort()
        end if
      end do

      if (config%iverbose >= 2) then
        write(nulout,'(a)') 'Computing aerosol absorption/scattering properties'
      end if

      ao => config%aerosol_optics

      istartlev = lbound(aerosol%mixing_ratio,2)
      iendlev   = ubound(aerosol%mixing_ratio,2)

      if (ubound(aerosol%mixing_ratio,3) /= config%n_aerosol_types) then
        write(nulerr,'(a,i0,a,i0)') '*** Error: aerosol%mixing_ratio contains ', &
             &  ubound(aerosol%mixing_ratio,3), ' aerosol types, expected ', &
             &  config%n_aerosol_types
        call radiation_abort()
      end if

      ! Set variables to zero that may not have been previously
      g_sw(:,:,istartcol:iendcol) = 0.0_jprb
      if (config%do_lw_aerosol_scattering) then
        ssa_lw(:,:,istartcol:iendcol) = 0.0_jprb
        g_lw(:,:,istartcol:iendcol)   = 0.0_jprb
      end if

      call gas%get(IH2O, IMassMixingRatio, h2o_mmr, istartcol=istartcol)

      ! Loop over position
      do jlev = istartlev,iendlev
        do jcol = istartcol,iendcol
          ! Compute relative humidity with respect to liquid
          ! saturation and the index to the relative-humidity index of
          ! hydrophilic-aerosol data
          rh  = h2o_mmr(jcol,jlev) / thermodynamics%h2o_sat_liq(jcol,jlev)
          irh = ao%calc_rh_index(rh)

          factor = ( thermodynamics%pressure_hl(jcol,jlev+1) &
               &    -thermodynamics%pressure_hl(jcol,jlev  )  ) &
               &   / AccelDueToGravity  

          ! Reset temporary arrays
          od_sw_aerosol     = 0.0_jprb
          scat_sw_aerosol   = 0.0_jprb
          scat_g_sw_aerosol = 0.0_jprb
          od_lw_aerosol     = 0.0_jprb
          scat_lw_aerosol   = 0.0_jprb
          scat_g_lw_aerosol = 0.0_jprb

          do jtype = 1,config%n_aerosol_types

            itype = ao%itype(jtype)

            ! Add the optical depth, scattering optical depth and
            ! scattering optical depth-weighted asymmetry factor for
            ! this aerosol type to the total for all aerosols.  Note
            ! that the following expressions are array-wise, the
            ! dimension being spectral band.
            if (ao%iclass(jtype) == IAerosolClassHydrophobic) then
              do jband = 1,config%n_bands_sw
                local_od_sw(jband) = factor * aerosol%mixing_ratio(jcol,jlev,jtype) &
                     &  * ao%mass_ext_sw_phobic(jband,itype)
                od_sw_aerosol(jband) = od_sw_aerosol(jband) + local_od_sw(jband)
                scat_sw_aerosol(jband) = scat_sw_aerosol(jband) &
                     &  + local_od_sw(jband) * ao%ssa_sw_phobic(jband,itype)
                scat_g_sw_aerosol(jband) = scat_g_sw_aerosol(jband) &
                     &  + local_od_sw(jband) * ao%ssa_sw_phobic(jband,itype) &
                     &  * ao%g_sw_phobic(jband,itype)
              end do
              if (config%do_lw_aerosol_scattering) then
                local_od_lw = factor * aerosol%mixing_ratio(jcol,jlev,jtype) &
                     &  * ao%mass_ext_lw_phobic(:,itype)
                od_lw_aerosol = od_lw_aerosol + local_od_lw
                scat_lw_aerosol = scat_lw_aerosol &
                     &  + local_od_lw * ao%ssa_lw_phobic(:,itype)
                scat_g_lw_aerosol = scat_g_lw_aerosol &
                     &  + local_od_lw * ao%ssa_lw_phobic(:,itype) &
                     &  * ao%g_lw_phobic(:,itype)
              else
                ! If aerosol longwave scattering is not included then we
                ! weight the optical depth by the single scattering
                ! co-albedo
                od_lw_aerosol = od_lw_aerosol &
                     &  + factor * aerosol%mixing_ratio(jcol,jlev,jtype) &
                     &  * ao%mass_ext_lw_phobic(:,itype) &
                     &  * (1.0_jprb - ao%ssa_lw_phobic(:,itype))
              end if
            else if (ao%iclass(jtype) == IAerosolClassHydrophilic) then
              ! Hydrophilic aerosols require the look-up tables to
              ! be indexed with irh
              do jband = 1,config%n_bands_sw
                local_od_sw(jband) = factor * aerosol%mixing_ratio(jcol,jlev,jtype) &
                     &  * ao%mass_ext_sw_philic(jband,irh,itype)
                od_sw_aerosol(jband) = od_sw_aerosol(jband) + local_od_sw(jband)
                scat_sw_aerosol(jband) = scat_sw_aerosol(jband) &
                     &  + local_od_sw(jband) * ao%ssa_sw_philic(jband,irh,itype)
                scat_g_sw_aerosol(jband) = scat_g_sw_aerosol(jband) &
                     &  + local_od_sw(jband) * ao%ssa_sw_philic(jband,irh,itype) &
                     &  * ao%g_sw_philic(jband,irh,itype)
              end do
              if (config%do_lw_aerosol_scattering) then
                local_od_lw = factor * aerosol%mixing_ratio(jcol,jlev,jtype) &
                     &  * ao%mass_ext_lw_philic(:,irh,itype)
                od_lw_aerosol = od_lw_aerosol + local_od_lw
                scat_lw_aerosol = scat_lw_aerosol &
                     &  + local_od_lw * ao%ssa_lw_philic(:,irh,itype)
                scat_g_lw_aerosol = scat_g_lw_aerosol &
                     &  + local_od_lw * ao%ssa_lw_philic(:,irh,itype) &
                     &  * ao%g_lw_philic(:,irh,itype)
              else
                ! If aerosol longwave scattering is not included then we
                ! weight the optical depth by the single scattering
                ! co-albedo
                od_lw_aerosol = od_lw_aerosol &
                     &  + factor * aerosol%mixing_ratio(jcol,jlev,jtype) &
                     &  * ao%mass_ext_lw_philic(:,irh,itype) &
                     &  * (1.0_jprb - ao%ssa_lw_philic(:,irh,itype))
              end if
            end if
            ! Implicitly, if ao%iclass(jtype) == IAerosolClassNone, then
            ! no aerosol scattering properties are added

          end do ! Loop over aerosol type

          if (.not. config%do_sw_delta_scaling_with_gases) then
            ! Delta-Eddington scaling on aerosol only.  Note that if
            ! do_sw_delta_scaling_with_gases==.true. then the delta
            ! scaling is done to the cloud-aerosol-gas mixture inside
            ! the solver
            call delta_eddington_extensive(od_sw_aerosol, scat_sw_aerosol, &
                 &                         scat_g_sw_aerosol)
          end if

          ! Combine aerosol shortwave scattering properties with gas
          ! properties (noting that any gas scattering will have an
          ! asymmetry factor of zero)
          do jg = 1,config%n_g_sw
            iband = config%i_band_from_reordered_g_sw(jg)
            local_od = od_sw(jg,jlev,jcol) + od_sw_aerosol(iband)
            if (local_od > 0.0_jprb .and. od_sw_aerosol(iband) > 0.0_jprb) then
              local_scat = ssa_sw(jg,jlev,jcol) * od_sw(jg,jlev,jcol) &
                   &  + scat_sw_aerosol(iband)
              ! Note that asymmetry_sw of gases is zero so the following
              ! simply weights the aerosol asymmetry by the scattering
              ! optical depth
              if (local_scat > 0.0_jprb) then
                g_sw(jg,jlev,jcol) = scat_g_sw_aerosol(iband) / local_scat
              end if
              ssa_sw(jg,jlev,jcol) = local_scat / local_od
              od_sw (jg,jlev,jcol) = local_od
            end if
          end do

          ! Combine aerosol longwave scattering properties with gas
          ! properties, noting that in the longwave, gases do not
          ! scatter at all
          if (config%do_lw_aerosol_scattering) then

            call delta_eddington_extensive(od_lw_aerosol, scat_lw_aerosol, &
                 &                         scat_g_lw_aerosol)  

            do jg = 1,config%n_g_lw
              iband = config%i_band_from_reordered_g_lw(jg)
              local_od = od_lw(jg,jlev,jcol) + od_lw_aerosol(iband)
              if (local_od > 0.0_jprb .and. od_lw_aerosol(iband) > 0.0_jprb) then
                ! All scattering is due to aerosols, therefore the
                ! asymmetry factor is equal to the value for aerosols
                if (scat_lw_aerosol(iband) > 0.0_jprb) then
                  g_lw(jg,jlev,jcol) = scat_g_lw_aerosol(iband) &
                       &  / scat_lw_aerosol(iband)
                end if
                ssa_lw(jg,jlev,jcol) = scat_lw_aerosol(iband) / local_od
                od_lw (jg,jlev,jcol) = local_od
              end if
            end do
          else
            do jg = 1,config%n_g_lw
              od_lw(jg,jlev,jcol) = od_lw(jg,jlev,jcol) &
                   &  + od_lw_aerosol(config%i_band_from_reordered_g_lw(jg))
            end do
          end if

        end do ! Loop over column
      end do ! Loop over level

    end if

    if (lhook) call dr_hook('radiation_aerosol_optics:add_aerosol_optics',1,hook_handle)
  
  end subroutine add_aerosol_optics

  !---------------------------------------------------------------------
  ! Compute aerosol optical properties and add to existing gas optical
  ! depth and scattering properties
  subroutine add_aerosol_optics_opt(ng_sw_in, ng_lw_in, nbnd_sw_in, nbnd_lw_in, &
       &  nlev, istartcol, iendcol, &
       &  config, thermodynamics, gas, aerosol, & 
=======
       &  config, thermodynamics, gas, aerosol, &
>>>>>>> 6db82f92
       &  od_lw, ssa_lw, g_lw, od_sw, ssa_sw, g_sw)

    use parkind1,                      only : jprb
    use radiation_io,                  only : nulout, nulerr, radiation_abort
    use yomhook,                       only : lhook, dr_hook, jphook
    use radiation_config,              only : config_type
    use radiation_thermodynamics,      only : thermodynamics_type
    use radiation_gas,                 only : gas_type, IH2O, IMassMixingRatio
    use radiation_aerosol,             only : aerosol_type
    use radiation_constants,           only : AccelDueToGravity
    use radiation_aerosol_optics_data, only : aerosol_optics_type, &
         &  IAerosolClassUndefined,   IAerosolClassIgnored, &
         &  IAerosolClassHydrophobic, IAerosolClassHydrophilic
#ifdef USE_TIMING
    ! Timing library
    use gptl,                  only: gptlstart, gptlstop
#endif
    real(jprb), parameter :: OneOverAccelDueToGravity = 1.0_jprb / AccelDueToGravity
<<<<<<< HEAD
#ifdef NG_SW
    integer, parameter :: ng_sw = NG_SW
#else
#define ng_sw ng_sw_in
#endif
#ifdef NG_LW
    integer, parameter :: ng_lw = NG_LW
#else
#define ng_lw ng_lw_in
#endif
#if defined(NG_SW) && defined(NG_LW) && NG_SW<65  
    ! ECCKD specific: bit clumsy but makes aerosol module ~50% faster (with gcc)
    ! by letting the compiler know that these loops are short
    integer, parameter :: nbnd_sw = NG_SW
    integer, parameter :: nbnd_lw = NG_LW
#else 
#define nbnd_sw nbnd_sw_in 
#define nbnd_lw nbnd_lw_in
#endif
    ! Inputs
    integer, intent(in) :: ng_sw_in, ng_lw_in ! number of g-points
    integer, intent(in) :: nbnd_sw_in, nbnd_lw_in ! number of bands
=======

>>>>>>> 6db82f92
    integer, intent(in) :: nlev               ! number of model levels
    integer, intent(in) :: istartcol, iendcol ! range of columns to process
    type(config_type), intent(in), target :: config
    type(thermodynamics_type),intent(in)  :: thermodynamics
    type(gas_type),           intent(in)  :: gas
    type(aerosol_type),       intent(in)  :: aerosol
    ! Optical depth, single scattering albedo and asymmetry factor of
    ! the atmosphere (gases on input, gases and aerosols on output)
    ! for each g point. Note that longwave ssa and asymmetry and
    ! shortwave asymmetry are all zero for gases, so are not yet
    ! defined on input and are therefore intent(out).
    real(jprb), dimension(ng_lw,nlev,istartcol:iendcol), &
         &   intent(inout) :: od_lw
    real(jprb), dimension(config%n_g_lw_if_scattering,nlev,istartcol:iendcol), &
         &   intent(out)   :: ssa_lw, g_lw
    real(jprb), dimension(ng_sw,nlev,istartcol:iendcol), &
         &   intent(inout) :: od_sw, ssa_sw
    real(jprb), dimension(ng_sw,nlev,istartcol:iendcol), &
         &   intent(out)   :: g_sw

    ! Extinction optical depth, scattering optical depth and
    ! asymmetry-times-scattering-optical-depth for all the aerosols in
    ! a column for each spectral band of the shortwave and longwave
    ! spectrum
    real(jprb), dimension(nbnd_sw, nlev) &
         & :: od_sw_aerosol, scat_sw_aerosol, scat_g_sw_aerosol 

    real(jprb), dimension(nbnd_lw, nlev) :: od_lw_aerosol
    real(jprb), dimension(config%n_bands_lw_if_scattering, nlev) &
         & :: scat_lw_aerosol, scat_g_lw_aerosol

    real(jprb) :: local_od_sw, local_od_lw

    real(jprb) :: h2o_mmr(istartcol:iendcol,nlev)

    real(jprb) :: rh ! Relative humidity with respect to liquid water

    ! Factor (kg m-2) to convert mixing ratio (kg kg-1) to mass in
    ! path (kg m-2)
    real(jprb) :: factor(nlev)

    ! Temporary extinction and scattering optical depths of aerosol
    ! plus gas
    real(jprb) :: local_od, local_scat

    ! Aerosol mixing ratio as a scalar
    real(jprb) :: mixing_ratio

    ! Loop indices for column, level, g point, band and aerosol type
    integer :: jcol, jlev, jg, jtype, jband

    ! Range of levels over which aerosols are present
    integer :: istartlev, iendlev

    ! Indices to spectral band and relative humidity look-up table
    integer :: iband, irh, irhs(nlev)

    ! Short cut for ao%itype(jtype)
    integer :: itype

    ! Pointer to the aerosol optics coefficients for brevity of access
    type(aerosol_optics_type), pointer :: ao

    ! Pre-computed variables (outside loop) to improve efficiency
    real(jprb), allocatable :: one_minus_ao_ssa_lw_philic(:,:,:), one_minus_ao_ssa_lw_phobic(:,:)
    real(jprb) :: one_over_accel
    
#ifdef USE_TIMING
    ! Timing library
    integer :: ret
#endif
    real(jphook) :: hook_handle

    if (lhook) call dr_hook('radiation_aerosol_optics:add_aerosol_optics',0,hook_handle)

    if (aerosol%is_direct) then
      ! Aerosol optical properties have been provided in each band
      ! directly by the user
      call add_aerosol_optics_direct(nlev,istartcol,iendcol, &
           &  config, aerosol, &
           &  od_lw, ssa_lw, g_lw, od_sw, ssa_sw, g_sw)
    else
      ! Aerosol mixing ratios have been provided

      do jtype = 1,config%n_aerosol_types
        if (config%aerosol_optics%iclass(jtype) == IAerosolClassUndefined) then
          write(nulerr,'(a)') '*** Error: not all aerosol types are defined'
          call radiation_abort()
        end if
      end do

      if (config%iverbose >= 2) then
        write(nulout,'(a)') 'Computing aerosol absorption/scattering properties'
      end if
      
      ao => config%aerosol_optics

      if (.not. config%do_lw_aerosol_scattering) then
        ! Pre-compute to avoid redundant computations
        one_minus_ao_ssa_lw_phobic = 1.0_jprb - ao%ssa_lw_phobic
        one_minus_ao_ssa_lw_philic = 1.0_jprb - ao%ssa_lw_philic
      end if

      istartlev = lbound(aerosol%mixing_ratio,2)
      iendlev   = ubound(aerosol%mixing_ratio,2)

      if (ubound(aerosol%mixing_ratio,3) /= config%n_aerosol_types) then
        write(nulerr,'(a,i0,a,i0)') '*** Error: aerosol%mixing_ratio contains ', &
             &  ubound(aerosol%mixing_ratio,3), ' aerosol types, expected ', &
             &  config%n_aerosol_types
        call radiation_abort()
      end if

      ! Set variables to zero that may not have been previously
      ! g_sw(:,:,istartcol:iendcol) = 0.0_jprb
      if (config%do_lw_aerosol_scattering) then
        ssa_lw(:,:,istartcol:iendcol) = 0.0_jprb
        g_lw(:,:,istartcol:iendcol)   = 0.0_jprb
      end if

      call gas%get(IH2O, IMassMixingRatio, h2o_mmr, istartcol=istartcol)

      ! Loop over column
      do jcol = istartcol,iendcol

        ! Reset temporary arrays
        od_sw_aerosol     = 0.0_jprb
        scat_sw_aerosol   = 0.0_jprb
        scat_g_sw_aerosol = 0.0_jprb
        od_lw_aerosol     = 0.0_jprb
        scat_lw_aerosol   = 0.0_jprb
        scat_g_lw_aerosol = 0.0_jprb
#ifdef USE_TIMING
    ret =  gptlstart('aerosol_loop')
#endif  

        do jlev = istartlev,iendlev
          ! Compute relative humidity with respect to liquid
          ! saturation and the index to the relative-humidity index of
          ! hydrophilic-aerosol data
          rh  = h2o_mmr(jcol,jlev) / thermodynamics%h2o_sat_liq(jcol,jlev)
          irhs(jlev) = ao%calc_rh_index(rh)

          factor(jlev) = ( thermodynamics%pressure_hl(jcol,jlev+1) &
               &    -thermodynamics%pressure_hl(jcol,jlev  )  ) &
               &   * OneOverAccelDueToGravity
        end do

        do jtype = 1,config%n_aerosol_types
          itype = ao%itype(jtype)

          ! Add the optical depth, scattering optical depth and
          ! scattering optical depth-weighted asymmetry factor for
          ! this aerosol type to the total for all aerosols.  Note
          ! that the following expressions are array-wise, the
          ! dimension being spectral band.
          if (ao%iclass(jtype) == IAerosolClassHydrophobic) then
            do jlev = istartlev,iendlev
              mixing_ratio = aerosol%mixing_ratio(jcol,jlev,jtype)
              do jband = 1,nbnd_sw
                local_od_sw = factor(jlev) * mixing_ratio &
                     &  * ao%mass_ext_sw_phobic(jband,itype)
                od_sw_aerosol(jband,jlev) = od_sw_aerosol(jband,jlev) + local_od_sw
                scat_sw_aerosol(jband,jlev) = scat_sw_aerosol(jband,jlev) &
                     &  + local_od_sw * ao%ssa_sw_phobic(jband,itype)
                scat_g_sw_aerosol(jband,jlev) = scat_g_sw_aerosol(jband,jlev) &
                     &  + local_od_sw * ao%ssa_sw_phobic(jband,itype) &
                     &  * ao%g_sw_phobic(jband,itype)
              end do
              if (config%do_lw_aerosol_scattering) then
                do jband = 1,nbnd_lw
                  local_od_lw = factor(jlev) * mixing_ratio &
                       &  * ao%mass_ext_lw_phobic(jband,itype)
                  od_lw_aerosol(jband,jlev) = od_lw_aerosol(jband,jlev) + local_od_lw
                  scat_lw_aerosol(jband,jlev) = scat_lw_aerosol(jband,jlev) &
                       &  + local_od_lw * ao%ssa_lw_phobic(jband,itype)
                  scat_g_lw_aerosol(jband,jlev) = scat_g_lw_aerosol(jband,jlev) &
                       &  + local_od_lw * ao%ssa_lw_phobic(jband,itype) &
                       &  * ao%g_lw_phobic(jband,itype)
                end do
              else
                ! If aerosol longwave scattering is not included then we
                ! weight the optical depth by the single scattering
                ! co-albedo
                do jband = 1,nbnd_lw
                  od_lw_aerosol(jband,jlev) = od_lw_aerosol(jband,jlev) &
                       &  + factor(jlev) * mixing_ratio &
                       &  * ao%mass_ext_lw_phobic(jband,itype) &
                       &  * one_minus_ao_ssa_lw_phobic(jband,itype)
                end do
              end if
            end do

          else if (ao%iclass(jtype) == IAerosolClassHydrophilic) then
            ! Hydrophilic aerosols require the look-up tables to
            ! be indexed with irh
            do jlev = istartlev,iendlev
              mixing_ratio = aerosol%mixing_ratio(jcol,jlev,jtype)
              irh = irhs(jlev)
              do jband = 1,nbnd_sw
                local_od_sw = factor(jlev) * mixing_ratio &
                     &  * ao%mass_ext_sw_philic(jband,irh,itype)
                od_sw_aerosol(jband,jlev) = od_sw_aerosol(jband,jlev) + local_od_sw
                scat_sw_aerosol(jband,jlev) = scat_sw_aerosol(jband,jlev) &
                     &  + local_od_sw * ao%ssa_sw_philic(jband,irh,itype)
                scat_g_sw_aerosol(jband,jlev) = scat_g_sw_aerosol(jband,jlev) &
                     &  + local_od_sw * ao%ssa_sw_philic(jband,irh,itype) &
                     &  * ao%g_sw_philic(jband,irh,itype)
              end do
              if (config%do_lw_aerosol_scattering) then
                do jband = 1,nbnd_lw
                  local_od_lw = factor(jlev) * mixing_ratio &
                       &  * ao%mass_ext_lw_philic(jband,irh,itype)
                  od_lw_aerosol(jband,jlev) = od_lw_aerosol(jband,jlev) + local_od_lw
                  scat_lw_aerosol(jband,jlev) = scat_lw_aerosol(jband,jlev) &
                       &  + local_od_lw * ao%ssa_lw_philic(jband,irh,itype)
                  scat_g_lw_aerosol(jband,jlev) = scat_g_lw_aerosol(jband,jlev) &
                       &  + local_od_lw * ao%ssa_lw_philic(jband,irh,itype) &
                       &  * ao%g_lw_philic(jband,irh,itype)
                end do
              else
                ! If aerosol longwave scattering is not included then we
                ! weight the optical depth by the single scattering
                ! co-albedo
                do jband = 1,nbnd_sw
                  od_lw_aerosol(jband,jlev) = od_lw_aerosol(jband,jlev) &
                       &  + factor(jlev) * mixing_ratio &
                       &  * ao%mass_ext_lw_philic(jband,irh,itype) &
                       &  * one_minus_ao_ssa_lw_philic(jband,irh,itype)
                end do
              end if
            end do

            ! Implicitly, if ao%iclass(jtype) == IAerosolClassNone, then
            ! no aerosol scattering properties are added
          end if

        end do ! Loop over aerosol type
<<<<<<< HEAD
#ifdef USE_TIMING
    ret =  gptlstop('aerosol_loop')
#endif
=======

>>>>>>> 6db82f92
        if (.not. config%do_sw_delta_scaling_with_gases) then
          ! Delta-Eddington scaling on aerosol only.  Note that if
          ! do_sw_delta_scaling_with_gases==.true. then the delta
          ! scaling is done to the cloud-aerosol-gas mixture inside
          ! the solver
          call delta_eddington_extensive_vec(nbnd_sw*nlev, od_sw_aerosol, scat_sw_aerosol, &
                &                         scat_g_sw_aerosol)
        end if

        ! Combine aerosol shortwave scattering properties with gas
        ! properties (noting that any gas scattering will have an
        ! asymmetry factor of zero)
        if (config%do_cloud_aerosol_per_sw_g_point) then

          ! We can assume the band and g-point indices are the same
          do jlev = 1,nlev
            do jg = 1, ng_sw
              local_scat = ssa_sw(jg,jlev,jcol)*od_sw(jg,jlev,jcol) + scat_sw_aerosol(jg,jlev)
              od_sw(jg,jlev,jcol) = od_sw(jg,jlev,jcol) + od_sw_aerosol(jg,jlev)
              g_sw(jg,jlev,jcol) = scat_g_sw_aerosol(jg,jlev) / max(local_scat, 1.0e-24_jprb)
              ssa_sw(jg,jlev,jcol) = min(local_scat / max(od_sw(jg,jlev,jcol), 1.0e-24_jprb), 1.0_jprb)
            end do
          end do

        else

          do jlev = 1,nlev
            do jg = 1,ng_sw
              iband = config%i_band_from_reordered_g_sw(jg) ! may hinder vectorization
              local_scat = ssa_sw(jg,jlev,jcol) * od_sw(jg,jlev,jcol) + scat_sw_aerosol(iband,jlev)
              od_sw(jg,jlev,jcol) = od_sw(jg,jlev,jcol) + od_sw_aerosol(iband,jlev)
              g_sw(jg,jlev,jcol) = scat_g_sw_aerosol(iband,jlev) / max(local_scat, 1.0e-24_jprb)
              ssa_sw(jg,jlev,jcol) = local_scat / max(od_sw(jg,jlev,jcol),  1.0e-24_jprb)
            end do
          end do
        end if

        ! Combine aerosol longwave scattering properties with gas
        ! properties, noting that in the longwave, gases do not
        ! scatter at all
        if (config%do_lw_aerosol_scattering) then

<<<<<<< HEAD
          call delta_eddington_extensive(od_lw_aerosol, scat_lw_aerosol, &
                &                         scat_g_lw_aerosol)  
=======
          call delta_eddington_extensive_vec(config%n_bands_lw*nlev, od_lw_aerosol, &
               &                             scat_lw_aerosol, scat_g_lw_aerosol)
>>>>>>> 6db82f92

          do jlev = istartlev,iendlev
            do jg = 1,ng_lw
              iband = config%i_band_from_reordered_g_lw(jg)
              local_od = od_lw(jg,jlev,jcol) + od_lw_aerosol(iband,jlev)
              if (local_od > 0.0_jprb .and. od_lw_aerosol(iband,jlev) > 0.0_jprb) then
                ! All scattering is due to aerosols, therefore the
                ! asymmetry factor is equal to the value for aerosols
                if (scat_lw_aerosol(iband,jlev) > 0.0_jprb) then
                  g_lw(jg,jlev,jcol) = scat_g_lw_aerosol(iband,jlev) &
                       &  / scat_lw_aerosol(iband,jlev)
                end if
                ssa_lw(jg,jlev,jcol) = scat_lw_aerosol(iband,jlev) / local_od
                od_lw (jg,jlev,jcol) = local_od
              end if
            end do
          end do

        else

          if (config%do_cloud_aerosol_per_lw_g_point) then
            ! We can assume band and g-point indices are the same
            do jlev = istartlev,iendlev
              do jg = 1,ng_lw
                od_lw(jg,jlev,jcol) = od_lw(jg,jlev,jcol) + od_lw_aerosol(jg,jlev)
              end do
            end do
          else
            do jlev = istartlev,iendlev
              do jg = 1,ng_lw
                od_lw(jg,jlev,jcol) = od_lw(jg,jlev,jcol) &
                     &  + od_lw_aerosol(config%i_band_from_reordered_g_lw(jg),jlev)
              end do
            end do
          end if

        end if

      end do ! Loop over column

    end if

    if (lhook) call dr_hook('radiation_aerosol_optics:add_aerosol_optics',1,hook_handle)

  end subroutine add_aerosol_optics_opt

  !---------------------------------------------------------------------
  ! Add precomputed optical properties to gas optical depth and
  ! scattering properties
  subroutine add_aerosol_optics_direct(nlev,istartcol,iendcol, &
       &  config, aerosol, &
       &  od_lw, ssa_lw, g_lw, od_sw, ssa_sw, g_sw)

    use parkind1,                      only : jprb
    use radiation_io,                  only : nulerr, radiation_abort
    use yomhook,                       only : lhook, dr_hook, jphook
    use radiation_config,              only : config_type
    use radiation_aerosol,             only : aerosol_type

    integer, intent(in) :: nlev               ! number of model levels
    integer, intent(in) :: istartcol, iendcol ! range of columns to process
    type(config_type), intent(in), target :: config
    type(aerosol_type),       intent(in)  :: aerosol
    ! Optical depth, single scattering albedo and asymmetry factor of
    ! the atmosphere (gases on input, gases and aerosols on output)
    ! for each g point. Note that longwave ssa and asymmetry and
    ! shortwave asymmetry are all zero for gases, so are not yet
    ! defined on input and are therefore intent(out).
    real(jprb), dimension(config%n_g_lw,nlev,istartcol:iendcol), &
         &   intent(inout) :: od_lw
    real(jprb), dimension(config%n_g_lw_if_scattering,nlev,istartcol:iendcol), &
         &   intent(out)   :: ssa_lw, g_lw
    real(jprb), dimension(config%n_g_sw,nlev,istartcol:iendcol), &
         &   intent(inout) :: od_sw, ssa_sw
    real(jprb), dimension(config%n_g_sw,nlev,istartcol:iendcol), &
         &   intent(out)   :: g_sw

    ! Temporary extinction and scattering optical depths of aerosol
    ! plus gas
    real(jprb) :: local_od, local_scat

    ! Extinction optical depth, scattering optical depth and
    ! asymmetry-times-scattering-optical-depth for all the aerosols at
    ! a point in space for each spectral band of the shortwave and
    ! longwave spectrum
    real(jprb), dimension(config%n_bands_sw,nlev) &
         & :: od_sw_aerosol, scat_sw_aerosol, scat_g_sw_aerosol
    real(jprb), dimension(config%n_bands_lw,nlev) :: od_lw_aerosol
    real(jprb), dimension(config%n_bands_lw_if_scattering,nlev) &
         & :: scat_lw_aerosol, scat_g_lw_aerosol

    ! Loop indices for column, level, g point and band
    integer :: jcol, jlev, jg, jb

    ! Range of levels over which aerosols are present
    integer :: istartlev, iendlev

    ! Indices to spectral band
    integer :: iband

    real(jphook) :: hook_handle

    if (lhook) call dr_hook('radiation_aerosol_optics:add_aerosol_optics_direct',0,hook_handle)

    if (config%do_sw) then
      ! Check array dimensions
      if (ubound(aerosol%od_sw,1) /= config%n_bands_sw) then
        write(nulerr,'(a,i0,a,i0)') '*** Error: aerosol%od_sw contains ', &
           &  ubound(aerosol%od_sw,1), ' band, expected ', &
           &  config%n_bands_sw
        call radiation_abort()
      end if

      istartlev = lbound(aerosol%od_sw,2)
      iendlev   = ubound(aerosol%od_sw,2)

      ! Set variables to zero that may not have been previously
      g_sw(:,:,istartcol:iendcol) = 0.0_jprb

      ! Loop over position
      do jcol = istartcol,iendcol
! Added for DWD (2020)
!NEC$ forced_collapse
        do jlev = istartlev,iendlev
          do jb = 1,config%n_bands_sw
            od_sw_aerosol(jb,jlev) = aerosol%od_sw(jb,jlev,jcol)
            scat_sw_aerosol(jb,jlev) = aerosol%ssa_sw(jb,jlev,jcol) * od_sw_aerosol(jb,jlev)
            scat_g_sw_aerosol(jb,jlev) = aerosol%g_sw(jb,jlev,jcol) * scat_sw_aerosol(jb,jlev)

            if (.not. config%do_sw_delta_scaling_with_gases) then
              ! Delta-Eddington scaling on aerosol only.  Note that if
              ! do_sw_delta_scaling_with_gases==.true. then the delta
              ! scaling is done to the cloud-aerosol-gas mixture
              ! inside the solver
              call delta_eddington_extensive(od_sw_aerosol(jb,jlev), scat_sw_aerosol(jb,jlev), &
                   &                         scat_g_sw_aerosol(jb,jlev))
            end if
          end do
        end do
        ! Combine aerosol shortwave scattering properties with gas
        ! properties (noting that any gas scattering will have an
        ! asymmetry factor of zero)
        do jlev = istartlev,iendlev
          if (od_sw_aerosol(1,jlev) > 0.0_jprb) then
            do jg = 1,config%n_g_sw
              iband = config%i_band_from_reordered_g_sw(jg)
              local_od = od_sw(jg,jlev,jcol) + od_sw_aerosol(iband,jlev)
              local_scat = ssa_sw(jg,jlev,jcol) * od_sw(jg,jlev,jcol) &
                   &  + scat_sw_aerosol(iband,jlev)
              ! Note that asymmetry_sw of gases is zero so the following
              ! simply weights the aerosol asymmetry by the scattering
              ! optical depth
              g_sw(jg,jlev,jcol) = scat_g_sw_aerosol(iband,jlev) / local_scat
              local_od = od_sw(jg,jlev,jcol) + od_sw_aerosol(iband,jlev)
              ssa_sw(jg,jlev,jcol) = local_scat / local_od
              od_sw (jg,jlev,jcol) = local_od
            end do
          end if
        end do
      end do

    end if

    if (config%do_lw) then

      if (ubound(aerosol%od_lw,1) /= config%n_bands_lw) then
        write(nulerr,'(a,i0,a,i0)') '*** Error: aerosol%od_lw contains ', &
           &  ubound(aerosol%od_lw,1), ' band, expected ', &
           &  config%n_bands_lw
        call radiation_abort()
      end if

      istartlev = lbound(aerosol%od_lw,2)
      iendlev   = ubound(aerosol%od_lw,2)

      if (config%do_lw_aerosol_scattering) then
        ssa_lw(:,:,istartcol:iendcol) = 0.0_jprb
        g_lw(:,:,istartcol:iendcol)   = 0.0_jprb

        ! Loop over position
        do jcol = istartcol,iendcol
! Added for DWD (2020)
!NEC$ forced_collapse
          do jlev = istartlev,iendlev
            do jb = 1,config%n_bands_lw
              od_lw_aerosol(jb,jlev) = aerosol%od_lw(jb,jlev,jcol)
              scat_lw_aerosol(jb,jlev) = aerosol%ssa_lw(jb,jlev,jcol) * od_lw_aerosol(jb,jlev)
              scat_g_lw_aerosol(jb,jlev) = aerosol%g_lw(jb,jlev,jcol) * scat_lw_aerosol(jb,jlev)

              call delta_eddington_extensive(od_lw_aerosol(jb,jlev), scat_lw_aerosol(jb,jlev), &
                   &                         scat_g_lw_aerosol(jb,jlev))
            end do
          end do
          do jlev = istartlev,iendlev
            do jg = 1,config%n_g_lw
              iband = config%i_band_from_reordered_g_lw(jg)
              if (od_lw_aerosol(iband,jlev) > 0.0_jprb) then
                ! All scattering is due to aerosols, therefore the
                ! asymmetry factor is equal to the value for aerosols
                if (scat_lw_aerosol(iband,jlev) > 0.0_jprb) then
                  g_lw(jg,jlev,jcol) = scat_g_lw_aerosol(iband,jlev) &
                       &  / scat_lw_aerosol(iband,jlev)
                end if
                local_od = od_lw(jg,jlev,jcol) + od_lw_aerosol(iband,jlev)
                ssa_lw(jg,jlev,jcol) = scat_lw_aerosol(iband,jlev) / local_od
                od_lw (jg,jlev,jcol) = local_od
              end if
            end do
          end do
        end do

      else ! No longwave scattering

        ! Loop over position
        do jcol = istartcol,iendcol
! Added for DWD (2020)
!NEC$ forced_collapse
          do jlev = istartlev,iendlev
            ! If aerosol longwave scattering is not included then we
            ! weight the optical depth by the single scattering
            ! co-albedo
            do jb = 1, config%n_bands_lw
              od_lw_aerosol(jb,jlev) = aerosol%od_lw(jb,jlev,jcol) &
                 &  * (1.0_jprb - aerosol%ssa_lw(jb,jlev,jcol))
            end do
          end do
          do jlev = istartlev,iendlev
            do jg = 1,config%n_g_lw
              od_lw(jg,jlev,jcol) = od_lw(jg,jlev,jcol) &
                   &  + od_lw_aerosol(config%i_band_from_reordered_g_lw(jg),jlev)
            end do
          end do
        end do

      end if
    end if


    if (lhook) call dr_hook('radiation_aerosol_optics:add_aerosol_optics_direct',1,hook_handle)

  end subroutine add_aerosol_optics_direct


  !---------------------------------------------------------------------
  ! Sometimes it is useful to specify aerosol in terms of its optical
  ! depth at a particular wavelength.  This function returns the dry
  ! mass-extinction coefficient, i.e. the extinction cross section per
  ! unit mass, for aerosol of type "itype" at the specified wavelength
  ! (m). For hydrophilic types, the value at the first relative
  ! humidity bin is taken.
  function dry_aerosol_mass_extinction(config, itype, wavelength)

    use parkind1,                      only : jprb
    use radiation_io,                  only : nulerr, radiation_abort
    use radiation_config,              only : config_type
    use radiation_aerosol_optics_data, only : aerosol_optics_type, &
         &  IAerosolClassUndefined,   IAerosolClassIgnored, &
         &  IAerosolClassHydrophobic, IAerosolClassHydrophilic

    type(config_type), intent(in), target :: config

    ! Aerosol type
    integer, intent(in) :: itype

    ! Wavelength (m)
    real(jprb), intent(in) :: wavelength

    real(jprb) :: dry_aerosol_mass_extinction

    ! Index to the monochromatic wavelength requested
    integer :: imono

    ! Pointer to the aerosol optics coefficients for brevity of access
    type(aerosol_optics_type), pointer :: ao

    ao => config%aerosol_optics

    imono = minloc(abs(wavelength - ao%wavelength_mono), 1)

    if (abs(wavelength - ao%wavelength_mono(imono))/wavelength > 0.02_jprb) then
      write(nulerr,'(a,e11.4,a)') '*** Error: requested wavelength ', &
           &  wavelength, ' not within 2% of stored wavelengths'
      call radiation_abort()
     end if

    if (ao%iclass(itype) == IAerosolClassHydrophobic) then
      dry_aerosol_mass_extinction = ao%mass_ext_mono_phobic(imono,ao%itype(itype))
    else if (ao%iclass(itype) == IAerosolClassHydrophilic) then
      ! Take the value at the first relative-humidity bin for the
      ! "dry" aerosol value
      dry_aerosol_mass_extinction = ao%mass_ext_mono_philic(imono,1,ao%itype(itype))
    else
      dry_aerosol_mass_extinction = 0.0_jprb
    end if

  end function dry_aerosol_mass_extinction


  !---------------------------------------------------------------------
  ! Compute aerosol extinction coefficient at a particular wavelength
  ! and a single height - this is useful for visibility diagnostics
  subroutine aerosol_extinction(ncol,istartcol,iendcol, &
       &  config, wavelength, mixing_ratio, relative_humidity, extinction)

    use parkind1,                      only : jprb
    use yomhook,                       only : lhook, dr_hook, jphook
    use radiation_io,                  only : nulerr, radiation_abort
    use radiation_config,              only : config_type
    use radiation_aerosol_optics_data, only : aerosol_optics_type, &
         &  IAerosolClassUndefined,   IAerosolClassIgnored, &
         &  IAerosolClassHydrophobic, IAerosolClassHydrophilic

    integer, intent(in) :: ncol               ! number of columns
    integer, intent(in) :: istartcol, iendcol ! range of columns to process
    type(config_type), intent(in), target :: config
    real(jprb), intent(in)  :: wavelength ! Requested wavelength (m)
    real(jprb), intent(in)  :: mixing_ratio(ncol,config%n_aerosol_types)
    real(jprb), intent(in)  :: relative_humidity(ncol)
    real(jprb), intent(out) :: extinction(ncol)

    ! Local aerosol extinction
    real(jprb) :: ext

    ! Index to the monochromatic wavelength requested
    integer :: imono

    ! Pointer to the aerosol optics coefficients for brevity of access
    type(aerosol_optics_type), pointer :: ao

    ! Loop indices for column and aerosol type
    integer :: jcol, jtype

    ! Relative humidity index
    integer :: irh

    real(jphook) :: hook_handle

    if (lhook) call dr_hook('radiation_aerosol_optics:aerosol_extinction',0,hook_handle)

    do jtype = 1,config%n_aerosol_types
      if (config%aerosol_optics%iclass(jtype) == IAerosolClassUndefined) then
        write(nulerr,'(a)') '*** Error: not all aerosol types are defined'
        call radiation_abort()
      end if
    end do

    ao => config%aerosol_optics

    imono = minloc(abs(wavelength - ao%wavelength_mono), 1)

    if (abs(wavelength - ao%wavelength_mono(imono))/wavelength > 0.02_jprb) then
      write(nulerr,'(a,e11.4,a)') '*** Error: requested wavelength ', &
           &  wavelength, ' not within 2% of stored wavelengths'
      call radiation_abort()
     end if

    ! Loop over position
    do jcol = istartcol,iendcol
      ext = 0.0_jprb
      ! Get relative-humidity index
      irh = ao%calc_rh_index(relative_humidity(jcol))
      ! Add extinction coefficients from each aerosol type
      do jtype = 1,config%n_aerosol_types
        if (ao%iclass(jtype) == IAerosolClassHydrophobic) then
          ext = ext + mixing_ratio(jcol,jtype) &
               &    * ao%mass_ext_mono_phobic(imono,ao%itype(jtype))
        else if (ao%iclass(jtype) == IAerosolClassHydrophilic) then
          ext = ext + mixing_ratio(jcol,jtype) &
               &    * ao%mass_ext_mono_philic(imono,irh,ao%itype(jtype))
        end if
      end do

      extinction(jcol) = ext
    end do

    if (lhook) call dr_hook('radiation_aerosol_optics:aerosol_extinction',1,hook_handle)

  end subroutine aerosol_extinction

end module radiation_aerosol_optics<|MERGE_RESOLUTION|>--- conflicted
+++ resolved
@@ -470,13 +470,13 @@
 
   end subroutine setup_general_aerosol_optics_legacy
 
+
   !---------------------------------------------------------------------
   ! Compute aerosol optical properties and add to existing gas optical
   ! depth and scattering properties
   subroutine add_aerosol_optics(nlev,istartcol,iendcol, &
-<<<<<<< HEAD
-      &  config, thermodynamics, gas, aerosol, & 
-      &  od_lw, ssa_lw, g_lw, od_sw, ssa_sw, g_sw)
+       &  config, thermodynamics, gas, aerosol, &
+       &  od_lw, ssa_lw, g_lw, od_sw, ssa_sw, g_sw)
 
     use parkind1,                      only : jprb
     use radiation_io,                  only : nulout, nulerr, radiation_abort
@@ -487,8 +487,10 @@
     use radiation_aerosol,             only : aerosol_type
     use radiation_constants,           only : AccelDueToGravity
     use radiation_aerosol_optics_data, only : aerosol_optics_type, &
-        &  IAerosolClassUndefined,   IAerosolClassIgnored, &
-        &  IAerosolClassHydrophobic, IAerosolClassHydrophilic
+         &  IAerosolClassUndefined,   IAerosolClassIgnored, &
+         &  IAerosolClassHydrophobic, IAerosolClassHydrophilic
+
+    real(jprb), parameter :: OneOverAccelDueToGravity = 1.0_jprb / AccelDueToGravity
 
     integer, intent(in) :: nlev               ! number of model levels
     integer, intent(in) :: istartcol, iendcol ! range of columns to process
@@ -761,9 +763,6 @@
   subroutine add_aerosol_optics_opt(ng_sw_in, ng_lw_in, nbnd_sw_in, nbnd_lw_in, &
        &  nlev, istartcol, iendcol, &
        &  config, thermodynamics, gas, aerosol, & 
-=======
-       &  config, thermodynamics, gas, aerosol, &
->>>>>>> 6db82f92
        &  od_lw, ssa_lw, g_lw, od_sw, ssa_sw, g_sw)
 
     use parkind1,                      only : jprb
@@ -782,7 +781,6 @@
     use gptl,                  only: gptlstart, gptlstop
 #endif
     real(jprb), parameter :: OneOverAccelDueToGravity = 1.0_jprb / AccelDueToGravity
-<<<<<<< HEAD
 #ifdef NG_SW
     integer, parameter :: ng_sw = NG_SW
 #else
@@ -805,9 +803,6 @@
     ! Inputs
     integer, intent(in) :: ng_sw_in, ng_lw_in ! number of g-points
     integer, intent(in) :: nbnd_sw_in, nbnd_lw_in ! number of bands
-=======
-
->>>>>>> 6db82f92
     integer, intent(in) :: nlev               ! number of model levels
     integer, intent(in) :: istartcol, iendcol ! range of columns to process
     type(config_type), intent(in), target :: config
@@ -855,7 +850,7 @@
 
     ! Aerosol mixing ratio as a scalar
     real(jprb) :: mixing_ratio
-
+    
     ! Loop indices for column, level, g point, band and aerosol type
     integer :: jcol, jlev, jg, jtype, jband
 
@@ -1000,11 +995,11 @@
                 end do
               end if
             end do
-
+            
           else if (ao%iclass(jtype) == IAerosolClassHydrophilic) then
             ! Hydrophilic aerosols require the look-up tables to
             ! be indexed with irh
-            do jlev = istartlev,iendlev
+            do jlev = istartlev,iendlev  
               mixing_ratio = aerosol%mixing_ratio(jcol,jlev,jtype)
               irh = irhs(jlev)
               do jband = 1,nbnd_sw
@@ -1040,19 +1035,15 @@
                 end do
               end if
             end do
-
+            
             ! Implicitly, if ao%iclass(jtype) == IAerosolClassNone, then
             ! no aerosol scattering properties are added
           end if
 
         end do ! Loop over aerosol type
-<<<<<<< HEAD
 #ifdef USE_TIMING
     ret =  gptlstop('aerosol_loop')
 #endif
-=======
-
->>>>>>> 6db82f92
         if (.not. config%do_sw_delta_scaling_with_gases) then
           ! Delta-Eddington scaling on aerosol only.  Note that if
           ! do_sw_delta_scaling_with_gases==.true. then the delta
@@ -1095,13 +1086,8 @@
         ! scatter at all
         if (config%do_lw_aerosol_scattering) then
 
-<<<<<<< HEAD
           call delta_eddington_extensive(od_lw_aerosol, scat_lw_aerosol, &
                 &                         scat_g_lw_aerosol)  
-=======
-          call delta_eddington_extensive_vec(config%n_bands_lw*nlev, od_lw_aerosol, &
-               &                             scat_lw_aerosol, scat_g_lw_aerosol)
->>>>>>> 6db82f92
 
           do jlev = istartlev,iendlev
             do jg = 1,ng_lw
@@ -1119,7 +1105,7 @@
               end if
             end do
           end do
-
+          
         else
 
           if (config%do_cloud_aerosol_per_lw_g_point) then
@@ -1139,7 +1125,7 @@
           end if
 
         end if
-
+        
       end do ! Loop over column
 
     end if
@@ -1290,7 +1276,7 @@
               od_lw_aerosol(jb,jlev) = aerosol%od_lw(jb,jlev,jcol)
               scat_lw_aerosol(jb,jlev) = aerosol%ssa_lw(jb,jlev,jcol) * od_lw_aerosol(jb,jlev)
               scat_g_lw_aerosol(jb,jlev) = aerosol%g_lw(jb,jlev,jcol) * scat_lw_aerosol(jb,jlev)
-
+            
               call delta_eddington_extensive(od_lw_aerosol(jb,jlev), scat_lw_aerosol(jb,jlev), &
                    &                         scat_g_lw_aerosol(jb,jlev))
             end do
