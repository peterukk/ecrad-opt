! ecrad_driver.F90 - Driver for offline ECRAD radiation scheme
!
! (C) Copyright 2014- ECMWF.
!
! This software is licensed under the terms of the Apache Licence Version 2.0
! which can be obtained at http://www.apache.org/licenses/LICENSE-2.0.
!
! In applying this licence, ECMWF does not waive the privileges and immunities
! granted to it by virtue of its status as an intergovernmental organisation
! nor does it submit to any jurisdiction.
!
! Author:  Robin Hogan
! Email:   r.j.hogan@ecmwf.int
!
! ECRAD is the radiation scheme used in the ECMWF Integrated
! Forecasting System in cycle 43R3 and later. Several solvers are
! available, including McICA, Tripleclouds and SPARTACUS (the Speedy
! Algorithm for Radiative Transfer through Cloud Sides, a modification
! of the two-stream formulation of shortwave and longwave radiative
! transfer to account for 3D radiative effects). Gas optical
! properties are provided by the RRTM-G gas optics scheme.

! This program takes three arguments:
! 1) Namelist file to configure the radiation calculation
! 2) Name of a NetCDF file containing one or more atmospheric profiles
! 3) Name of output NetCDF file

program ecrad_driver

  ! --------------------------------------------------------
  ! Section 1: Declarations
  ! --------------------------------------------------------
  use parkind1,                 only : jprb, jprd ! Working/double precision

  use radiation_io,             only : nulout
  use radiation_interface,      only : setup_radiation, radiation, set_gas_units
  use radiation_config,         only : config_type
  use radiation_single_level,   only : single_level_type
  use radiation_thermodynamics, only : thermodynamics_type
  use radiation_gas,            only : gas_type, &
       &   IVolumeMixingRatio, IMassMixingRatio, &
       &   IH2O, ICO2, IO3, IN2O, ICO, ICH4, IO2, ICFC11, ICFC12, &
       &   IHCFC22, ICCl4, GasName, GasLowerCaseName, NMaxGases
  use radiation_cloud,          only : cloud_type
  use radiation_aerosol,        only : aerosol_type
  use radiation_flux,           only : flux_type
<<<<<<< HEAD
  use radiation_save,           only : save_fluxes, save_inputs, save_radiances
=======
  use radiation_save,           only : save_fluxes, save_net_fluxes, &
       &                               save_inputs, save_sw_diagnostics
>>>>>>> 63220d3a
  use ecrad_driver_config,      only : driver_config_type
  use ecrad_driver_read_input,  only : read_input
  use easy_netcdf
  use print_matrix_mod,         only : print_matrix
  
  implicit none

  ! The NetCDF file containing the input profiles
  type(netcdf_file)         :: file

  ! Derived types for the inputs to the radiation scheme
  type(config_type)         :: config
  type(single_level_type)   :: single_level
  type(thermodynamics_type) :: thermodynamics
  type(gas_type)            :: gas
  type(cloud_type)          :: cloud
  type(aerosol_type)        :: aerosol

  ! Configuration specific to this driver
  type(driver_config_type)  :: driver_config

  ! Derived type containing outputs from the radiation scheme
  type(flux_type)           :: flux

  integer :: ncol, nlev         ! Number of columns and levels
  integer :: istartcol, iendcol ! Range of columns to process

  ! Name of file names specified on command line
  character(len=512) :: file_name
  integer            :: istatus ! Result of command_argument_count

  ! For parallel processing of multiple blocks
  integer :: jblock, nblock ! Block loop index and number

  ! Mapping matrix for shortwave spectral diagnostics
  real(jprb), allocatable :: sw_diag_mapping(:,:)
  
#ifndef NO_OPENMP
  ! OpenMP functions
  integer, external :: omp_get_thread_num
  real(kind=jprd), external :: omp_get_wtime
  ! Start/stop time in seconds
  real(kind=jprd) :: tstart, tstop
#endif

  ! For demonstration of get_sw_weights later on
  ! Ultraviolet weightings
  !integer    :: nweight_uv
  !integer    :: iband_uv(100)
  !real(jprb) :: weight_uv(100)
  ! Photosynthetically active radiation weightings
  !integer    :: nweight_par
  !integer    :: iband_par(100)
  !real(jprb) :: weight_par(100)

  ! Loop index for repeats (for benchmarking)
  integer :: jrepeat

  ! Are any variables out of bounds?
  logical :: is_out_of_bounds

!  integer    :: iband(20), nweights
!  real(jprb) :: weight(20)


  ! --------------------------------------------------------
  ! Section 2: Configure
  ! --------------------------------------------------------

  ! Check program called with correct number of arguments
  if (command_argument_count() < 3) then
    stop 'Usage: ecrad config.nam input_file.nc output_file.nc'
  end if

  ! Use namelist to configure the radiation calculation
  call get_command_argument(1, file_name, status=istatus)
  if (istatus /= 0) then
    stop 'Failed to read name of namelist file as string of length < 512'
  end if

  ! Read "radiation" namelist into radiation configuration type
  call config%read(file_name=file_name)

  ! Read "radiation_driver" namelist into radiation driver config type
  call driver_config%read(file_name)

  if (driver_config%iverbose >= 2) then
    write(nulout,'(a)') '-------------------------- OFFLINE ECRAD RADIATION SCHEME --------------------------'
    write(nulout,'(a)') 'Copyright (C) 2014- ECMWF'
    write(nulout,'(a)') 'Contact: Robin Hogan (r.j.hogan@ecmwf.int)'
#ifdef PARKIND1_SINGLE
    write(nulout,'(a)') 'Floating-point precision: single'
#else
    write(nulout,'(a)') 'Floating-point precision: double'
#endif
    call config%print(driver_config%iverbose)
  end if

  ! Albedo/emissivity intervals may be specified like this
  !call config%define_sw_albedo_intervals(6, &
  !     &  [0.25e-6_jprb, 0.44e-6_jprb, 0.69e-6_jprb, &
  !     &     1.19_jprb, 2.38e-6_jprb], [1,2,3,4,5,6], &
  !     &   do_nearest=.false.)
  !call config%define_lw_emiss_intervals(3, &
  !     &  [8.0e-6_jprb, 13.0e-6_jprb], [1,2,1], &
  !     &   do_nearest=.false.)

  ! If monochromatic aerosol properties are required, then the
  ! wavelengths can be specified (in metres) as follows - these can be
  ! whatever you like for the general aerosol optics, but must match
  ! the monochromatic values in the aerosol input file for the older
  ! aerosol optics
  !call config%set_aerosol_wavelength_mono( &
  !     &  [3.4e-07_jprb, 3.55e-07_jprb, 3.8e-07_jprb, 4.0e-07_jprb, 4.4e-07_jprb, &
  !     &   4.69e-07_jprb, 5.0e-07_jprb, 5.32e-07_jprb, 5.5e-07_jprb, 6.45e-07_jprb, &
  !     &   6.7e-07_jprb, 8.0e-07_jprb, 8.58e-07_jprb, 8.65e-07_jprb, 1.02e-06_jprb, &
  !     &   1.064e-06_jprb, 1.24e-06_jprb, 1.64e-06_jprb, 2.13e-06_jprb, 1.0e-05_jprb])

  ! Setup the radiation scheme: load the coefficients for gas and
  ! cloud optics, currently from RRTMG
  call setup_radiation(config)

  ! Demonstration of how to get weights for UV and PAR fluxes
  !if (config%do_sw) then
  !  call config%get_sw_weights(0.2e-6_jprb, 0.4415e-6_jprb,&
  !       &  nweight_uv, iband_uv, weight_uv,&
  !       &  'ultraviolet')
  !  call config%get_sw_weights(0.4e-6_jprb, 0.7e-6_jprb,&
  !       &  nweight_par, iband_par, weight_par,&
  !       &  'photosynthetically active radiation, PAR')
  !end if

  ! Optionally compute shortwave spectral diagnostics in
  ! user-specified wavlength intervals
  if (driver_config%n_sw_diag > 0) then
    if (.not. config%do_surface_sw_spectral_flux) then
      stop 'Error: shortwave spectral diagnostics require do_surface_sw_spectral_flux=true'
    end if
    call config%get_sw_mapping(driver_config%sw_diag_wavelength_bound(1:driver_config%n_sw_diag+1), &
         &  sw_diag_mapping, 'user-specified diagnostic intervals')
    !if (driver_config%iverbose >= 3) then
    !  call print_matrix(sw_diag_mapping, 'Shortwave diagnostic mapping', nulout)
    !end if
  end if
  
  if (driver_config%do_save_aerosol_optics) then
    call config%aerosol_optics%save('aerosol_optics.nc', iverbose=driver_config%iverbose)
  end if

  ! --------------------------------------------------------
  ! Section 3: Read input data file
  ! --------------------------------------------------------

  ! Get NetCDF input file name
  call get_command_argument(2, file_name, status=istatus)
  if (istatus /= 0) then
    stop 'Failed to read name of input NetCDF file as string of length < 512'
  end if

  ! Open the file and configure the way it is read
  call file%open(trim(file_name), iverbose=driver_config%iverbose)

  ! Get NetCDF output file name
  call get_command_argument(3, file_name, status=istatus)
  if (istatus /= 0) then
    stop 'Failed to read name of output NetCDF file as string of length < 512'
  end if

  ! 2D arrays are assumed to be stored in the file with height varying
  ! more rapidly than column index. Specifying "true" here transposes
  ! all 2D arrays so that the column index varies fastest within the
  ! program.
  call file%transpose_matrices(.true.)

  ! Read input variables from NetCDF file
  call read_input(file, config, driver_config, ncol, nlev, &
       &          single_level, thermodynamics, &
       &          gas, cloud, aerosol)

  ! Close input file
  call file%close()

  ! Compute seed from skin temperature residual
  !  single_level%iseed = int(1.0e9*(single_level%skin_temperature &
  !       &                            -int(single_level%skin_temperature)))

  ! Set first and last columns to process
  if (driver_config%iendcol < 1 .or. driver_config%iendcol > ncol) then
    driver_config%iendcol = ncol
  end if

  if (driver_config%istartcol > driver_config%iendcol) then
    write(nulout,'(a,i0,a,i0,a,i0,a)') '*** Error: requested column range (', &
         &  driver_config%istartcol, &
         &  ' to ', driver_config%iendcol, ') is out of the range in the data (1 to ', &
         &  ncol, ')'
    stop 1
  end if
  
  ! Store inputs
  if (driver_config%do_save_inputs) then
    call save_inputs('inputs.nc', config, single_level, thermodynamics, &
         &                gas, cloud, aerosol, &
         &                lat=spread(0.0_jprb,1,ncol), &
         &                lon=spread(0.0_jprb,1,ncol), &
         &                iverbose=driver_config%iverbose)
  end if

  ! --------------------------------------------------------
  ! Section 4: Call radiation scheme
  ! --------------------------------------------------------

  ! Ensure the units of the gas mixing ratios are what is required
  ! by the gas absorption model
  call set_gas_units(config, gas)

  ! Compute saturation with respect to liquid (needed for aerosol
  ! hydration) call
  call thermodynamics%calc_saturation_wrt_liquid(driver_config%istartcol,driver_config%iendcol)

  ! Check inputs are within physical bounds, printing message if not
  is_out_of_bounds =     gas%out_of_physical_bounds(driver_config%istartcol, driver_config%iendcol, &
       &                                            driver_config%do_correct_unphysical_inputs) &
       & .or.   single_level%out_of_physical_bounds(driver_config%istartcol, driver_config%iendcol, &
       &                                            driver_config%do_correct_unphysical_inputs) &
       & .or. thermodynamics%out_of_physical_bounds(driver_config%istartcol, driver_config%iendcol, &
       &                                            driver_config%do_correct_unphysical_inputs) &
       & .or.          cloud%out_of_physical_bounds(driver_config%istartcol, driver_config%iendcol, &
       &                                            driver_config%do_correct_unphysical_inputs) &
       & .or.        aerosol%out_of_physical_bounds(driver_config%istartcol, driver_config%iendcol, &
       &                                            driver_config%do_correct_unphysical_inputs) 
  
  ! Allocate memory for the flux profiles, which may include arrays
  ! of dimension n_bands_sw/n_bands_lw, so must be called after
  ! setup_radiation
  if (config%do_radiances) then
    call flux%allocate_radiances_only(config, 1, ncol)
  else
    call flux%allocate(config, 1, ncol, nlev)
  end if
  
  if (driver_config%iverbose >= 2) then
    write(nulout,'(a)')  'Performing radiative transfer calculations'
  end if
  
  ! Option of repeating calculation multiple time for more accurate
  ! profiling
#ifndef NO_OPENMP
  tstart = omp_get_wtime() 
#endif
  do jrepeat = 1,driver_config%nrepeat
    
    if (driver_config%do_parallel) then
      ! Run radiation scheme over blocks of columns in parallel
      
      ! Compute number of blocks to process
      nblock = (driver_config%iendcol - driver_config%istartcol &
           &  + driver_config%nblocksize) / driver_config%nblocksize
     
      !$OMP PARALLEL DO PRIVATE(istartcol, iendcol) SCHEDULE(RUNTIME)
      do jblock = 1, nblock
        ! Specify the range of columns to process.
        istartcol = (jblock-1) * driver_config%nblocksize &
             &    + driver_config%istartcol
        iendcol = min(istartcol + driver_config%nblocksize - 1, &
             &        driver_config%iendcol)
          
        if (driver_config%iverbose >= 3) then
#ifndef NO_OPENMP
          write(nulout,'(a,i0,a,i0,a,i0)')  'Thread ', omp_get_thread_num(), &
               &  ' processing columns ', istartcol, '-', iendcol
#else
          write(nulout,'(a,i0,a,i0)')  'Processing columns ', istartcol, '-', iendcol
#endif
        end if
        
        ! Call the ECRAD radiation scheme
        call radiation(ncol, nlev, istartcol, iendcol, config, &
             &  single_level, thermodynamics, gas, cloud, aerosol, flux)
        
      end do
      !$OMP END PARALLEL DO
      
    else
      ! Run radiation scheme serially
      if (driver_config%iverbose >= 3) then
        write(nulout,'(a,i0,a)')  'Processing ', ncol, ' columns'
      end if
      
      ! Call the ECRAD radiation scheme
      call radiation(ncol, nlev, driver_config%istartcol, driver_config%iendcol, &
           &  config, single_level, thermodynamics, gas, cloud, aerosol, flux)
      
    end if
    
  end do

#ifndef NO_OPENMP
  tstop = omp_get_wtime()
  write(nulout, '(a,g12.5,a)') 'Time elapsed in radiative transfer: ', tstop-tstart, ' seconds'
#endif

  ! --------------------------------------------------------
  ! Section 5: Check and save output
  ! --------------------------------------------------------

  is_out_of_bounds = flux%out_of_physical_bounds(driver_config%istartcol, driver_config%iendcol)

<<<<<<< HEAD
  if (config%do_radiances) then
    ! Store radiances in the output file
    call save_radiances(file_name, config, single_level, flux, &
         &   iverbose=driver_config%iverbose, is_hdf5_file=driver_config%do_write_hdf5, &
         &   experiment_name=driver_config%experiment_name)
  else
    ! Store the fluxes in the output file
    call save_fluxes(file_name, config, thermodynamics, flux, &
         &   iverbose=driver_config%iverbose, is_hdf5_file=driver_config%do_write_hdf5, &
         &   experiment_name=driver_config%experiment_name, &
       &   is_double_precision=driver_config%do_write_double_precision)
  end if
    
=======
  ! Store the fluxes in the output file
  if (.not. driver_config%do_save_net_fluxes) then
    call save_fluxes(file_name, config, thermodynamics, flux, &
         &   iverbose=driver_config%iverbose, is_hdf5_file=driver_config%do_write_hdf5, &
         &   experiment_name=driver_config%experiment_name, &
         &   is_double_precision=driver_config%do_write_double_precision)
  else
    call save_net_fluxes(file_name, config, thermodynamics, flux, &
         &   iverbose=driver_config%iverbose, is_hdf5_file=driver_config%do_write_hdf5, &
         &   experiment_name=driver_config%experiment_name, &
         &   is_double_precision=driver_config%do_write_double_precision)
  end if

  if (driver_config%n_sw_diag > 0) then
    ! Store spectral fluxes in user-defined intervals in a second
    ! output file
    call save_sw_diagnostics(driver_config%sw_diag_file_name, config, &
         &  driver_config%sw_diag_wavelength_bound(1:driver_config%n_sw_diag+1), &
         &  sw_diag_mapping, flux, iverbose=driver_config%iverbose, &
         &  is_hdf5_file=driver_config%do_write_hdf5, &
         &  experiment_name=driver_config%experiment_name, &
         &  is_double_precision=driver_config%do_write_double_precision)
  end if
  
>>>>>>> 63220d3a
  if (driver_config%iverbose >= 2) then
    write(nulout,'(a)') '------------------------------------------------------------------------------------'
  end if

end program ecrad_driver<|MERGE_RESOLUTION|>--- conflicted
+++ resolved
@@ -44,12 +44,9 @@
   use radiation_cloud,          only : cloud_type
   use radiation_aerosol,        only : aerosol_type
   use radiation_flux,           only : flux_type
-<<<<<<< HEAD
-  use radiation_save,           only : save_fluxes, save_inputs, save_radiances
-=======
   use radiation_save,           only : save_fluxes, save_net_fluxes, &
-       &                               save_inputs, save_sw_diagnostics
->>>>>>> 63220d3a
+       &                               save_inputs, save_sw_diagnostics, &
+       &                               save_radiances
   use ecrad_driver_config,      only : driver_config_type
   use ecrad_driver_read_input,  only : read_input
   use easy_netcdf
@@ -358,23 +355,12 @@
 
   is_out_of_bounds = flux%out_of_physical_bounds(driver_config%istartcol, driver_config%iendcol)
 
-<<<<<<< HEAD
   if (config%do_radiances) then
     ! Store radiances in the output file
     call save_radiances(file_name, config, single_level, flux, &
          &   iverbose=driver_config%iverbose, is_hdf5_file=driver_config%do_write_hdf5, &
          &   experiment_name=driver_config%experiment_name)
-  else
-    ! Store the fluxes in the output file
-    call save_fluxes(file_name, config, thermodynamics, flux, &
-         &   iverbose=driver_config%iverbose, is_hdf5_file=driver_config%do_write_hdf5, &
-         &   experiment_name=driver_config%experiment_name, &
-       &   is_double_precision=driver_config%do_write_double_precision)
-  end if
-    
-=======
-  ! Store the fluxes in the output file
-  if (.not. driver_config%do_save_net_fluxes) then
+  else if (.not. driver_config%do_save_net_fluxes) then
     call save_fluxes(file_name, config, thermodynamics, flux, &
          &   iverbose=driver_config%iverbose, is_hdf5_file=driver_config%do_write_hdf5, &
          &   experiment_name=driver_config%experiment_name, &
@@ -397,7 +383,6 @@
          &  is_double_precision=driver_config%do_write_double_precision)
   end if
   
->>>>>>> 63220d3a
   if (driver_config%iverbose >= 2) then
     write(nulout,'(a)') '------------------------------------------------------------------------------------'
   end if
