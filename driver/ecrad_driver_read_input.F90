! ecrad_driver_read_input.F90 - Read input structures from NetCDF file
!
! (C) Copyright 2018- ECMWF.
!
! This software is licensed under the terms of the Apache Licence Version 2.0
! which can be obtained at http://www.apache.org/licenses/LICENSE-2.0.
!
! In applying this licence, ECMWF does not waive the privileges and immunities
! granted to it by virtue of its status as an intergovernmental organisation
! nor does it submit to any jurisdiction.
!
! Author:  Robin Hogan
! Email:   r.j.hogan@ecmwf.int

module ecrad_driver_read_input

  public
  
contains

  subroutine read_input(file, config, driver_config, ncol, nlev, &
       &          is_complex_surface, surface, single_level, thermodynamics, &
       &          gas, cloud, aerosol)

    use parkind1,                 only : jprb, jpim
    use radiation_io,             only : nulout
    use radiation_config,         only : config_type, ISolverSPARTACUS
    use ecrad_driver_config,      only : driver_config_type
    use radsurf_properties,       only : surface_type
    use radiation_single_level,   only : single_level_type
    use radiation_thermodynamics, only : thermodynamics_type
    use radiation_gas,            only : gas_type, &
       &   IVolumeMixingRatio, IMassMixingRatio, &
       &   IH2O, ICO2, IO3, IN2O, ICO, ICH4, IO2, ICFC11, ICFC12, &
       &   IHCFC22, ICCl4, INO2, GasName, GasLowerCaseName, NMaxGases
    use radiation_cloud,          only : cloud_type
    use radiation_aerosol,        only : aerosol_type
    use easy_netcdf,              only : netcdf_file
    
    implicit none

    type(netcdf_file),         intent(in)    :: file
    type(config_type),         intent(in)    :: config
    type(driver_config_type),  intent(in)    :: driver_config
    type(surface_type),        intent(inout) :: surface
    type(single_level_type),   intent(inout) :: single_level
    type(thermodynamics_type), intent(inout) :: thermodynamics
    type(gas_type),            intent(inout) :: gas
    type(cloud_type),  target, intent(inout) :: cloud
    type(aerosol_type),        intent(inout) :: aerosol

    ! Number of columns and levels of input data
    integer, intent(out) :: ncol, nlev

    ! Are we using a complex surface representation stored in the
    ! "surface" structure?
    logical, intent(out) :: is_complex_surface

    integer :: ngases             ! Num of gases with concs described in 2D
    integer :: nwellmixedgases    ! Num of globally well-mixed gases

    ! Mixing ratio of gases described in 2D (ncol,nlev); this is
    ! volume mixing ratio (m3/m3) except for water vapour and ozone
    ! for which it is mass mixing ratio (kg/kg)
    real(jprb), allocatable, dimension(:,:) :: gas_mr

    ! Volume mixing ratio (m3/m3) of globally well-mixed gases
    real(jprb)                              :: well_mixed_gas_vmr

    ! Name of gas concentration variable in the file
    character(40)               :: gas_var_name

    ! Cloud overlap decorrelation length (m)
    real(jprb), parameter :: decorr_length_default = 2000.0_jprb

<<<<<<< HEAD
    ! General surface prop to be read and then modified before used in
    ! an ecRad structure
    real(jprb), allocatable, dimension(:)   :: prop_1d
=======
    ! General property to be read and then modified before used in an
    ! ecRad structure
>>>>>>> 2ebefd76
    real(jprb), allocatable, dimension(:,:) :: prop_2d

    integer :: jgas               ! Loop index for reading gases
    integer :: irank              ! Dimensions of gas data

    ! Can we scale cloud size using namelist parameters?  No if the
    ! cloud size came from namelist parameters in the first place, yes
    ! if it came from the NetCDF file in the first place
    logical :: is_cloud_size_scalable

    ! The following calls read in the data, allocating memory for 1D and
    ! 2D arrays.  The program will stop if any variables are not found.
    
    ! Pressure and temperature (SI units) are on half-levels, i.e. of
    ! length (ncol,nlev+1)
    call file%get('pressure_hl',   thermodynamics%pressure_hl)
    call file%get('temperature_hl',thermodynamics%temperature_hl)

    ! Extract array dimensions
    ncol = size(thermodynamics%pressure_hl,1)
    nlev = size(thermodynamics%pressure_hl,2)-1

    if (driver_config%solar_irradiance_override > 0.0_jprb) then
      ! Optional override of solar irradiance
      single_level%solar_irradiance = driver_config%solar_irradiance_override
      if (driver_config%iverbose >= 2) then
        write(nulout,'(a,f10.1)')  '  Overriding solar irradiance with ', &
             &  driver_config%solar_irradiance_override
      end if
    else if (file%exists('solar_irradiance')) then
      call file%get('solar_irradiance', single_level%solar_irradiance)
    else
      single_level%solar_irradiance = 1366.0_jprb
      if (driver_config%iverbose >= 1 .and. config%do_sw) then
        write(nulout,'(a,g10.3,a)') 'Warning: solar irradiance set to ', &
             &  single_level%solar_irradiance, ' W m-2'
        end if
    end if

    if (driver_config%cos_sza_override >= 0.0_jprb) then
      ! Optional override of cosine of solar zenith angle
      allocate(single_level%cos_sza(ncol))
      single_level%cos_sza = driver_config%cos_sza_override
      if (driver_config%iverbose >= 2) then
        write(nulout,'(a,g10.3)') '  Overriding cosine of the solar zenith angle with ', &
             &  driver_config%cos_sza_override
      end if
    else if (file%exists('cos_solar_zenith_angle')) then
      ! Single-level variables, all with dimensions (ncol)
      call file%get('cos_solar_zenith_angle',single_level%cos_sza)
    else if (.not. config%do_sw) then
      ! If cos_solar_zenith_angle not present and shortwave radiation
      ! not to be performed, we create an array of zeros as some gas
      ! optics schemes still need to be run in the shortwave
      allocate(single_level%cos_sza(ncol))
      single_level%cos_sza = 0.0_jprb
    else
      write(nulout,'(a,a)') '*** Error: cos_solar_zenith_angle not provided'
      stop
    end if

    if (config%do_clouds) then

      ! --------------------------------------------------------
      ! Read cloud properties needed by most solvers
      ! --------------------------------------------------------

      ! Read cloud descriptors with dimensions (ncol, nlev)
      call file%get('cloud_fraction',cloud%fraction)

      ! Fractional standard deviation of in-cloud water content
      if (file%exists('fractional_std')) then
        call file%get('fractional_std', cloud%fractional_std)
      end if
      
      ! Cloud water content and effective radius may be provided
      ! generically, in which case they have dimensions (ncol, nlev,
      ! ntype)
      if (file%exists('q_hydrometeor')) then
        call file%get('q_hydrometeor',  cloud%mixing_ratio, ipermute=[2,1,3])     ! kg/kg
        call file%get('re_hydrometeor', cloud%effective_radius, ipermute=[2,1,3]) ! m
      else
        ! Ice and liquid properties provided in separate arrays
        allocate(cloud%mixing_ratio(ncol,nlev,2))
        allocate(cloud%effective_radius(ncol,nlev,2))
        call file%get('q_liquid', prop_2d)   ! kg/kg
        cloud%mixing_ratio(:,:,1) = prop_2d
        call file%get('q_ice', prop_2d)   ! kg/kg
        cloud%mixing_ratio(:,:,2) = prop_2d
        call file%get('re_liquid', prop_2d)   ! m
        cloud%effective_radius(:,:,1) = prop_2d
        call file%get('re_ice', prop_2d)   ! m
        cloud%effective_radius(:,:,2) = prop_2d
      end if
      ! For backwards compatibility, associate pointers for liquid and
      ! ice to the first and second slices of cloud%mixing_ratio and
      ! cloud%effective_radius
      cloud%q_liq  => cloud%mixing_ratio(:,:,1)
      cloud%q_ice  => cloud%mixing_ratio(:,:,2)
      cloud%re_liq => cloud%effective_radius(:,:,1)
      cloud%re_ice => cloud%effective_radius(:,:,2)

      ! Simple initialization of the seeds for the Monte Carlo scheme
      call single_level%init_seed_simple(1,ncol)
      ! Overwrite with user-specified values if available
      if (file%exists('iseed')) then
        call file%get('iseed', single_level%iseed)
      end if

      ! Cloud overlap parameter
      if (file%exists('overlap_param')) then
        call file%get('overlap_param', cloud%overlap_param)
      end if

      ! Optional scaling of liquid water mixing ratio
      if (driver_config%q_liq_scaling >= 0.0_jprb &
           &  .and. driver_config%q_liq_scaling /= 1.0_jprb) then
        cloud%q_liq = cloud%q_liq * driver_config%q_liq_scaling
        if (driver_config%iverbose >= 2) then
          write(nulout,'(a,g10.3)')  '  Scaling liquid water mixing ratio by a factor of ', &
               &  driver_config%q_liq_scaling
        end if
      end if

      ! Optional scaling of ice water mixing ratio
      if (driver_config%q_ice_scaling >= 0.0_jprb .and. driver_config%q_ice_scaling /= 1.0_jprb) then
        cloud%q_ice = cloud%q_ice * driver_config%q_ice_scaling
        if (driver_config%iverbose >= 2) then
          write(nulout,'(a,g10.3)')  '  Scaling ice water mixing ratio by a factor of ', &
               &  driver_config%q_ice_scaling
        end if
      end if

      ! Optional scaling of cloud fraction
      if (driver_config%cloud_fraction_scaling >= 0.0_jprb &
           &  .and. driver_config%cloud_fraction_scaling /= 1.0_jprb) then
        cloud%fraction = cloud%fraction * driver_config%cloud_fraction_scaling
        if (driver_config%iverbose >= 2) then
          write(nulout,'(a,g10.3)')  '  Scaling cloud_fraction by a factor of ', &
               &  driver_config%cloud_fraction_scaling
        end if
      end if

      ! Cloud overlap is currently treated by an overlap decorrelation
      ! length (m) that is constant everywhere, and specified in one
      ! of the namelists
      if (driver_config%overlap_decorr_length_override > 0.0_jprb) then
        ! Convert overlap decorrelation length to overlap parameter between
        ! adjacent layers, stored in cloud%overlap_param
        call cloud%set_overlap_param(thermodynamics, &
             &    driver_config%overlap_decorr_length_override)
      else if (.not. allocated(cloud%overlap_param)) then 
        if (driver_config%iverbose >= 1) then
          write(nulout,'(a,g10.3,a)') 'Warning: overlap decorrelation length set to ', &
               &  decorr_length_default, ' m'
        end if
        call cloud%set_overlap_param(thermodynamics, decorr_length_default)
      else if (driver_config%overlap_decorr_length_scaling > 0.0_jprb) then
        ! Scale the overlap decorrelation length by taking the overlap
        ! parameter to a power
        !    where (cloud%overlap_param > 0.99_jprb) cloud%overlap_param = 0.99_jprb
        
        where (cloud%overlap_param > 0.0_jprb) 
          cloud%overlap_param = cloud%overlap_param**(1.0_jprb &
               &                             / driver_config%overlap_decorr_length_scaling)
        end where
        
        if (driver_config%iverbose >= 2) then
          write(nulout,'(a,g10.3)')  '  Scaling overlap decorrelation length by a factor of ', &
               &  driver_config%overlap_decorr_length_scaling
        end if
      else if (driver_config%overlap_decorr_length_scaling == 0.0_jprb) then
        cloud%overlap_param = 0.0_jprb
        if (driver_config%iverbose >= 2) then
          write(nulout,'(a)')  '  Setting overlap decorrelation length to zero (random overlap)'
        end if
      end if
      
      ! Cloud inhomogeneity is specified by the fractional standard
      ! deviation of cloud water content, that is currently constant
      ! everywhere (and the same for water and ice). The following copies
      ! this constant into the cloud%fractional_std array.
      if (driver_config%fractional_std_override >= 0.0_jprb) then
        if (driver_config%iverbose >= 2) then
          write(nulout,'(a,g10.3,a)') '  Overriding cloud fractional standard deviation with ', &
               &  driver_config%fractional_std_override
        end if
        call cloud%create_fractional_std(ncol, nlev, &
             &  driver_config%fractional_std_override)
      else if (.not. allocated(cloud%fractional_std)) then
        call cloud%create_fractional_std(ncol, nlev, 0.0_jprb)
        if (driver_config%iverbose >= 1) then
          write(nulout,'(a)') 'Warning: cloud optical depth fractional standard deviation set to zero'
        end if
      end if

      ! --------------------------------------------------------
      ! Read cloud properties needed by SPARTACUS
      ! --------------------------------------------------------

      if (config%i_solver_sw == ISolverSPARTACUS &
           &  .or.   config%i_solver_lw == ISolverSPARTACUS) then

        ! 3D radiative effects are governed by the length of cloud
        ! edge per area of gridbox, which is characterized by the
        ! inverse of the cloud effective size (m-1). Order of
        ! precedence: (1) effective size namelist overrides, (2)
        ! separation namelist overrides, (3) inv_cloud_effective_size
        ! present in NetCDF, (4) inv_cloud_effective_separation
        ! present in NetCDF. Only in the latter two cases may the
        ! effective size be scaled by the namelist variable
        ! "effective_size_scaling".

        is_cloud_size_scalable = .false. ! Default for cases (1) and (2)

        if (driver_config%low_inv_effective_size_override >= 0.0_jprb &
             &  .or. driver_config%middle_inv_effective_size_override >= 0.0_jprb &
             &  .or. driver_config%high_inv_effective_size_override >= 0.0_jprb) then
          ! (1) Cloud effective size specified in namelist

          ! First check all three ranges provided
          if (driver_config%low_inv_effective_size_override < 0.0_jprb &
             &  .or. driver_config%middle_inv_effective_size_override < 0.0_jprb &
             &  .or. driver_config%high_inv_effective_size_override < 0.0_jprb) then
            write(nulout,'(a,a)') '*** Error: if one of [low|middle|high]_inv_effective_size_override', &
                 & ' is provided then all must be'
            stop
          end if
          if (driver_config%iverbose >= 2) then
            write(nulout,'(a,g10.3,a)') '  Overriding inverse cloud effective size with:'
            write(nulout,'(a,g10.3,a)') '    ', driver_config%low_inv_effective_size_override, &
                 &       ' m-1 (low clouds)'
            write(nulout,'(a,g10.3,a)') '    ', driver_config%middle_inv_effective_size_override, &
                 &       ' m-1 (mid-level clouds)'
            write(nulout,'(a,g10.3,a)') '    ', driver_config%high_inv_effective_size_override, &
                 &       ' m-1 (high clouds)'
          end if
          call cloud%create_inv_cloud_effective_size_eta(ncol, nlev, &
               &  thermodynamics%pressure_hl, &
               &  driver_config%low_inv_effective_size_override, &
               &  driver_config%middle_inv_effective_size_override, &
               &  driver_config%high_inv_effective_size_override, 0.8_jprb, 0.45_jprb)

        else if (driver_config%cloud_separation_scale_surface > 0.0_jprb &
             &  .and. driver_config%cloud_separation_scale_toa > 0.0_jprb) then
          ! (2) Cloud separation scale provided in namelist

          if (driver_config%iverbose >= 2) then
            write(nulout,'(a)') '  Effective cloud separation parameterized versus eta:'
            write(nulout,'(a,f8.1,a)') '    ', &
                 &  driver_config%cloud_separation_scale_surface, ' m at the surface'
            write(nulout,'(a,f8.1,a)') '    ', &
                 &  driver_config%cloud_separation_scale_toa, ' m at top-of-atmosphere'
            write(nulout,'(a,f6.2)') '     Eta power is', &
                 &  driver_config%cloud_separation_scale_power
            write(nulout,'(a,f6.2)') '     Inhomogeneity separation scaling is', &
                 &  driver_config%cloud_inhom_separation_factor
          end if
          call cloud%param_cloud_effective_separation_eta(ncol, nlev, &
               &  thermodynamics%pressure_hl, &
               &  driver_config%cloud_separation_scale_surface, &
               &  driver_config%cloud_separation_scale_toa, &
               &  driver_config%cloud_separation_scale_power, &
               &  driver_config%cloud_inhom_separation_factor)
          
        else if (file%exists('inv_cloud_effective_size')) then
          ! (3) NetCDF file contains cloud effective size

          is_cloud_size_scalable = .true.

          call file%get('inv_cloud_effective_size', cloud%inv_cloud_effective_size)
          ! For finer control we can specify the effective size for
          ! in-cloud inhomogeneities as well
          if (file%exists('inv_inhom_effective_size')) then
            if (.not. driver_config%do_ignore_inhom_effective_size) then
              call file%get('inv_inhom_effective_size', cloud%inv_inhom_effective_size)
            else
              if (driver_config%iverbose >= 1) then
                write(nulout,'(a)') 'Ignoring inv_inhom_effective_size so treated as equal to inv_cloud_effective_size'
                write(nulout,'(a)') 'Warning: ...this is unlikely to be accurate for cloud fraction near one'
              end if
            end if
          else
            if (driver_config%iverbose >= 1) then
              write(nulout,'(a)') 'Warning: inv_inhom_effective_size not set so treated as equal to inv_cloud_effective_size'
              write(nulout,'(a)') 'Warning: ...this is unlikely to be accurate for cloud fraction near one'
            end if
          end if
          
        else if (file%exists('inv_cloud_effective_separation')) then
          ! (4) Alternative way to specify cloud scale

          is_cloud_size_scalable = .true.
          
          call file%get('inv_cloud_effective_separation', prop_2d)
          allocate(cloud%inv_cloud_effective_size(ncol,nlev))
          allocate(cloud%inv_inhom_effective_size(ncol,nlev))
          where (cloud%fraction > config%cloud_fraction_threshold &
               &  .and. cloud%fraction < 1.0_jprb - config%cloud_fraction_threshold)
            ! Convert effective cloud separation to effective cloud
            ! size, noting divisions rather than multiplications
            ! because we're working in terms of inverse sizes
            cloud%inv_cloud_effective_size = prop_2d / sqrt(cloud%fraction*(1.0_jprb-cloud%fraction))
          elsewhere
            cloud%inv_cloud_effective_size = 0.0_jprb
          end where
          if (file%exists('inv_inhom_effective_separation')) then
            if (driver_config%iverbose >= 2) then
              write(nulout,'(a)') '  Effective size of clouds and their inhomogeneities being computed from input'
              write(nulout,'(a)') '  ...variables inv_cloud_effective_separation and inv_inhom_effective_separation'
            end if
            call file%get('inv_inhom_effective_separation', prop_2d)
            where (cloud%fraction > config%cloud_fraction_threshold)
              ! Convert effective separation of cloud inhomogeneities
              ! to effective size of cloud inhomogeneities, assuming
              ! here that the Tripleclouds treatment of cloud
              ! inhomogeneity will divide the cloudy part of the area
              ! into regions of equal area
              cloud%inv_inhom_effective_size = prop_2d &
                   &  / sqrt(0.5_jprb*cloud%fraction * (1.0_jprb-0.5_jprb*cloud%fraction))
            elsewhere
              cloud%inv_inhom_effective_size = 0.0_jprb
            end where
          else
            ! Assume that the effective separation of cloud
            ! inhomogeneities is equal to that of clouds but
            ! multiplied by a constant provided by the user; note that
            ! prop_2d at this point contains
            ! inv_cloud_effective_separation
            if (driver_config%iverbose >= 2) then
              write(nulout,'(a)') '  Effective size of clouds being computed from inv_cloud_effective_separation'
              write(nulout,'(a,f6.2,a)') '  ...and multiplied by ', driver_config%cloud_inhom_separation_factor, &
                   &  ' to get effective size of inhomogeneities'
            end if
            where (cloud%fraction > config%cloud_fraction_threshold)
              ! Note divisions rather than multiplications because
              ! we're working in terms of inverse sizes
              cloud%inv_inhom_effective_size = (1.0_jprb / driver_config%cloud_inhom_separation_factor) * prop_2d &
                   &  / sqrt(0.5_jprb*cloud%fraction * (1.0_jprb-0.5_jprb*cloud%fraction))
            elsewhere
              cloud%inv_inhom_effective_size = 0.0_jprb
            end where
          end if ! exists inv_inhom_effective_separation
          deallocate(prop_2d)
          
        else

          write(nulout,'(a)') '*** Error: SPARTACUS solver specified but cloud size not, either in namelist or input file'
          stop

        end if ! Select method of specifying cloud effective size
        
        ! In cases (3) and (4) above the effective size obtained from
        ! the NetCDF may be scaled by a namelist variable
        if (is_cloud_size_scalable .and. driver_config%effective_size_scaling > 0.0_jprb) then
          ! Scale cloud effective size
          cloud%inv_cloud_effective_size = cloud%inv_cloud_effective_size &
               &                         / driver_config%effective_size_scaling
          if (allocated(cloud%inv_inhom_effective_size)) then
            if (driver_config%iverbose >= 2) then
              write(nulout, '(a,g10.3)') '  Scaling effective size of clouds and their inhomogeneities with ', &
                   &                           driver_config%effective_size_scaling
            end if
            cloud%inv_inhom_effective_size = cloud%inv_inhom_effective_size &
                 &                         / driver_config%effective_size_scaling
          else
            if (driver_config%iverbose >= 2) then
              write(nulout, '(a,g10.3)') '  Scaling cloud effective size with ', &
                   &                           driver_config%effective_size_scaling
            end if
          end if
        end if

      end if ! Using SPARTACUS solver

    end if ! do_cloud

    ! --------------------------------------------------------
    ! Read surface properties
    ! --------------------------------------------------------

    ! Surface properties
    if (file%exists('tile_representation')) then
      ! We have a complex representation
      single_level%is_simple_surface = .false.
      is_complex_surface = .true.
      call surface%read(file)
      if (config%use_canopy_full_spectrum_sw) then
        allocate(single_level%sw_albedo(ncol,config%n_g_sw))
        allocate(single_level%sw_albedo_direct(ncol,config%n_g_sw))
      else
        allocate(single_level%sw_albedo(ncol,surface%nalbedobands))
        allocate(single_level%sw_albedo_direct(ncol,surface%nalbedobands))
      end if

      ! Optional override of shortwave albedo
      if (driver_config%sw_albedo_override >= 0.0_jprb) then
        surface%sw_albedo = driver_config%sw_albedo_override
        if (allocated(surface%sw_albedo_direct)) then
          surface%sw_albedo_direct = driver_config%sw_albedo_override
        end if
        if (driver_config%iverbose >= 2) then
          write(nulout,'(a,g10.3)') '  Overriding shortwave albedo of each facet with ', &
               &  driver_config%sw_albedo_override
        end if
      end if

      if (config%use_canopy_full_spectrum_lw) then
        allocate(single_level%lw_emission(ncol,config%n_g_lw))
        allocate(single_level%lw_emissivity(ncol,config%n_g_lw))
      else
        allocate(single_level%lw_emission(ncol,surface%nemissbands))
        allocate(single_level%lw_emissivity(ncol,surface%nemissbands))
      end if

      ! Optional override of longwave emissivity
      if (driver_config%lw_emissivity_override >= 0.0_jprb) then
        surface%lw_emissivity = driver_config%lw_emissivity_override
        if (driver_config%iverbose >= 2) then
          write(nulout,'(a,g10.3)')  '  Overriding longwave emissivity of each facet with ', &
               &  driver_config%lw_emissivity_override
        end if
      end if

    else
      ! We have a "simple" representation with a single flat tile, so
      ! the "surface" structure is not used
      single_level%is_simple_surface = .true.
      is_complex_surface = .false.

      ! Single-level variable with dimensions (ncol)
      if (file%exists('skin_temperature')) then
        call file%get('skin_temperature',single_level%skin_temperature) ! K
      else
        allocate(single_level%skin_temperature(ncol))
        single_level%skin_temperature(1:ncol) = thermodynamics%temperature_hl(1:ncol,nlev+1)
        if (driver_config%iverbose >= 1 .and. config%do_lw &
             &  .and. driver_config%skin_temperature_override < 0.0_jprb) then 
          write(nulout,'(a)') 'Warning: skin temperature set equal to lowest air temperature'
        end if
      end if

      if (driver_config%sw_albedo_override >= 0.0_jprb) then
        ! Optional override of shortwave albedo
        allocate(single_level%sw_albedo(ncol,1))
        single_level%sw_albedo = driver_config%sw_albedo_override
        if (driver_config%iverbose >= 2) then
          write(nulout,'(a,g10.3)') '  Overriding shortwave albedo with ', &
               &  driver_config%sw_albedo_override
        end if
        !if (allocated(single_level%sw_albedo_direct)) then
        !  single_level%sw_albedo_direct = driver_config%sw_albedo_override
        !end if
      else
        ! Shortwave albedo is stored with dimensions (ncol,nalbedobands)
        if (file%get_rank('sw_albedo') == 1) then
          ! ...but if in the NetCDF file it has only dimension (ncol), in
          ! order that nalbedobands is correctly set to 1, we need to turn
          ! off transposition
          call file%get('sw_albedo',    single_level%sw_albedo, do_transp=.false.)
          if (file%exists('sw_albedo_direct')) then
            call file%get('sw_albedo_direct', single_level%sw_albedo_direct, do_transp=.false.)
          end if
        else
          call file%get('sw_albedo',    single_level%sw_albedo, do_transp=.true.)
          if (file%exists('sw_albedo_direct')) then
            call file%get('sw_albedo_direct', single_level%sw_albedo_direct, do_transp=.true.)
          end if
        end if
      end if

      ! Longwave emissivity
      if (driver_config%lw_emissivity_override >= 0.0_jprb) then
        ! Optional override of longwave emissivity
        allocate(single_level%lw_emissivity(ncol,1))
        single_level%lw_emissivity = driver_config%lw_emissivity_override
        if (driver_config%iverbose >= 2) then
          write(nulout,'(a,g10.3)')  '  Overriding longwave emissivity with ', &
               &  driver_config%lw_emissivity_override
        end if
      else
        if (file%get_rank('lw_emissivity') == 1) then
          call file%get('lw_emissivity',single_level%lw_emissivity, do_transp=.false.)
        else
          call file%get('lw_emissivity',single_level%lw_emissivity, do_transp=.true.)
        end if
      end if
    end if

    ! Optional override of skin temperature
    if (driver_config%skin_temperature_override >= 0.0_jprb) then
      if (is_complex_surface) then
        surface%skin_temperature = driver_config%skin_temperature_override
        if (driver_config%iverbose >= 2) then
          write(nulout,'(a,g10.3)') '  Overriding skin_temperature of each facet with ', &
               &  driver_config%skin_temperature_override
        end if
      else
        single_level%skin_temperature = driver_config%skin_temperature_override
        if (driver_config%iverbose >= 2) then
          write(nulout,'(a,g10.3)') '  Overriding skin_temperature with ', &
               &  driver_config%skin_temperature_override
        end if
      end if
    end if

    ! --------------------------------------------------------
    ! Read aerosol and gas concentrations
    ! --------------------------------------------------------

    if (config%use_aerosols) then
      ! Load aerosol data
      call file%get('aerosol_mmr', aerosol%mixing_ratio, ipermute=[2,3,1]);
      ! Store aerosol level bounds
      aerosol%istartlev = lbound(aerosol%mixing_ratio, 2)
      aerosol%iendlev   = ubound(aerosol%mixing_ratio, 2)
    end if

    ! Load in gas volume mixing ratios, which can be either 2D arrays
    ! (varying with height and column) or 0D scalars (constant volume
    ! mixing ratio everywhere).
    ngases          = 0 ! Gases with varying mixing ratio
    nwellmixedgases = 0 ! Gases with constant mixing ratio

    ! Water vapour and ozone are always in terms of mass mixing ratio
    ! (kg/kg) and always 2D arrays with dimensions (ncol,nlev), unlike
    ! other gases (see below)

    call gas%allocate(ncol, nlev)

    ! Loop through all radiatively important gases
    do jgas = 1,NMaxGases
      if (jgas == IH2O) then
        if (file%exists('q')) then
          call file%get('q', gas_mr)
          call gas%put(IH2O, IMassMixingRatio, gas_mr)
        else if (file%exists('h2o_mmr')) then
          call file%get('h2o_mmr', gas_mr)
          call gas%put(IH2O, IMassMixingRatio, gas_mr)
        else
          call file%get('h2o' // trim(driver_config%vmr_suffix_str), gas_mr);
          call gas%put(IH2O, IVolumeMixingRatio, gas_mr)
        end if
      else if (jgas == IO3) then
        if (file%exists('o3_mmr')) then
          call file%get('o3_mmr', gas_mr)
          call gas%put(IO3, IMassMixingRatio, gas_mr)
        else
          call file%get('o3' // trim(driver_config%vmr_suffix_str), gas_mr)
          call gas%put(IO3, IVolumeMixingRatio, gas_mr)
        end if
      else
        ! Find number of dimensions of the variable holding gas "jgas" in
        ! the input file, where the following function returns -1 if the
        ! gas is not found
        gas_var_name = trim(GasLowerCaseName(jgas)) // trim(driver_config%vmr_suffix_str)
        irank = file%get_rank(trim(gas_var_name))
        ! Note that if the gas is not present then a warning will have
        ! been issued, and irank will be returned as -1
        if (irank == 0) then
          ! Store this as a well-mixed gas
          call file%get(trim(gas_var_name), well_mixed_gas_vmr)
          call gas%put_well_mixed(jgas, IVolumeMixingRatio, well_mixed_gas_vmr)
        else if (irank == 2) then
          call file%get(trim(gas_var_name), gas_mr)
          call gas%put(jgas, IVolumeMixingRatio, gas_mr)
        else if (irank > 0) then
          write(nulout,'(a,a,a)')  '***  Error: ', trim(gas_var_name), ' does not have 0 or 2 dimensions'
          stop
        end if
      end if
      if (allocated(gas_mr)) deallocate(gas_mr)
    end do

    ! Scale gas concentrations if needed
    call gas%scale(IH2O,    driver_config%h2o_scaling,    driver_config%iverbose >= 2)
    call gas%scale(ICO2,    driver_config%co2_scaling,    driver_config%iverbose >= 2)
    call gas%scale(IO3,     driver_config%o3_scaling,     driver_config%iverbose >= 2)
    call gas%scale(IN2O,    driver_config%n2o_scaling,    driver_config%iverbose >= 2)
    call gas%scale(ICO,     driver_config%co_scaling,     driver_config%iverbose >= 2)
    call gas%scale(ICH4,    driver_config%ch4_scaling,    driver_config%iverbose >= 2)
    call gas%scale(IO2,     driver_config%o2_scaling,     driver_config%iverbose >= 2)
    call gas%scale(ICFC11,  driver_config%cfc11_scaling,  driver_config%iverbose >= 2)
    call gas%scale(ICFC12,  driver_config%cfc12_scaling,  driver_config%iverbose >= 2)
    call gas%scale(IHCFC22, driver_config%hcfc22_scaling, driver_config%iverbose >= 2)
    call gas%scale(ICCL4,   driver_config%ccl4_scaling,   driver_config%iverbose >= 2)
    call gas%scale(INO2,    driver_config%no2_scaling,    driver_config%iverbose >= 2)

  end subroutine read_input

end module ecrad_driver_read_input<|MERGE_RESOLUTION|>--- conflicted
+++ resolved
@@ -73,14 +73,8 @@
     ! Cloud overlap decorrelation length (m)
     real(jprb), parameter :: decorr_length_default = 2000.0_jprb
 
-<<<<<<< HEAD
-    ! General surface prop to be read and then modified before used in
-    ! an ecRad structure
-    real(jprb), allocatable, dimension(:)   :: prop_1d
-=======
     ! General property to be read and then modified before used in an
     ! ecRad structure
->>>>>>> 2ebefd76
     real(jprb), allocatable, dimension(:,:) :: prop_2d
 
     integer :: jgas               ! Loop index for reading gases
