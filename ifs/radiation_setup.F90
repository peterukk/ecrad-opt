--- conflicted
+++ resolved
@@ -107,43 +107,6 @@
   ! controls whether to print lots of information during the setup
   ! stage (default is no).
   SUBROUTINE SETUP_RADIATION_SCHEME(PRADIATION,LDOUTPUT,FILE_NAME)
-<<<<<<< HEAD
-
-    USE YOMHOOK,  ONLY : LHOOK, DR_HOOK
-    USE YOMLUN,   ONLY : NULOUT, NULERR
-    !USE YOESRTWN, ONLY : NMPSRTM
-    USE YOERAD,   ONLY : TERAD
-    USE YOEPHY,   ONLY : TEPHY
-    !USE YOMCOMPO, ONLY : TCOMPO
-
-    USE RADIATION_INTERFACE,      ONLY : SETUP_RADIATION
-    USE RADIATION_AEROSOL_OPTICS, ONLY : DRY_AEROSOL_MASS_EXTINCTION
-
-    ! Radiation configuration information
-    TYPE(TCOMPO) :: YDCOMPO
-    TYPE(TRADIATION)  ,INTENT(INOUT), TARGET  :: PRADIATION
-    CHARACTER(LEN=512),INTENT(IN), OPTIONAL   :: FILE_NAME
-
-    ! Whether or not to print out information on the radiation scheme
-    ! configuration
-    LOGICAL, INTENT(IN), OPTIONAL :: LDOUTPUT
-
-    ! Verbosity of configuration information 0=none, 1=warning,
-    ! 2=info, 3=progress, 4=detailed, 5=debug
-    INTEGER(KIND=JPIM) :: IVERBOSESETUP
-    INTEGER(KIND=JPIM) :: ISTAT
-
-    ! Data directory name
-    CHARACTER(LEN=256) :: CL_DATA_DIR
-
-    ! Arrays to avoid temporaries
-    REAL(KIND=JPRB)    :: ZWAVBOUND(15)
-    INTEGER(KIND=JPIM) :: IBAND(16)
-
-    ! Do we use the nearest ecRad band to the albedo/emissivity
-    ! intervals, or a more intelligent weighting?
-    LOGICAL :: LL_DO_NEAREST_SW_ALBEDO, LL_DO_NEAREST_LW_EMISS
-=======
 
     USE YOMHOOK,  ONLY : LHOOK, DR_HOOK, JPHOOK
     USE YOMLUN,   ONLY : NULOUT, NULERR
@@ -181,10 +144,6 @@
     LOGICAL :: LL_DO_NEAREST_SW_ALBEDO, LL_DO_NEAREST_LW_EMISS
 
     REAL(KIND=JPHOOK) :: ZHOOK_HANDLE
->>>>>>> e7c1f632
-
-!#include "posname.intfb.h"
-#include "abor1.intfb.h"
 
 !#include "posname.intfb.h"
 #include "abor1.intfb.h"
@@ -293,19 +252,11 @@
     ! *** SETUP AEROSOLS ***
 
     RAD_CONFIG%USE_AEROSOLS = .TRUE.
-<<<<<<< HEAD
 
     ! If monochromatic aerosol properties are available they will be
     ! read in automatically so the following is not needed
     !IF (YDEAERATM%LAERRAD) RAD_CONFIG%AEROSOL_OPTICS%READ_MONOCHROMATIC_OPTICS=.TRUE.
 
-=======
-
-    ! If monochromatic aerosol properties are available they will be
-    ! read in automatically so the following is not needed
-    !IF (YDEAERATM%LAERRAD) RAD_CONFIG%AEROSOL_OPTICS%READ_MONOCHROMATIC_OPTICS=.TRUE.
-
->>>>>>> e7c1f632
     IF (YDERAD%NAERMACC == 1) THEN
       ! Using MACC climatology or prognostic aerosol variables - in
       ! this case the aerosol optics file will be chosen automatically
