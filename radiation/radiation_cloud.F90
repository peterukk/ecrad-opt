--- conflicted
+++ resolved
@@ -630,11 +630,7 @@
   function out_of_physical_bounds(this, istartcol, iendcol, do_fix) result(is_bad)
 
     use yomhook,          only : lhook, dr_hook
-<<<<<<< HEAD
-    use radiation_check,  only : out_of_bounds_2d
-=======
-    use radiation_config, only : out_of_bounds_2d, out_of_bounds_3d
->>>>>>> a0a9bc39
+    use radiation_check, only : out_of_bounds_2d, out_of_bounds_3d
 
     class(cloud_type), intent(inout) :: this
     integer,  optional,intent(in) :: istartcol, iendcol
