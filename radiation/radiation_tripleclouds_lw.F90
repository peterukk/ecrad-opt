--- conflicted
+++ resolved
@@ -53,7 +53,7 @@
     use radiation_overlap, only        : calc_overlap_matrices_nocol
     use radiation_flux, only           : flux_type, indexed_sum
     use radiation_matrix, only         : singlemat_x_vec, singlemat_x_vec_lw
-    use radiation_two_stream, only     : calc_reflectance_transmittance_lw, &
+    use radiation_two_stream, only     : calc_ref_trans_lw, &
          &                               calc_no_scattering_transmittance_lw
     use radiation_adding_ica_lw, only  : adding_ica_lw, calc_fluxes_no_scattering_lw
     use radiation_lw_derivatives, only : calc_lw_derivatives_region
@@ -187,9 +187,6 @@
     ! and below the ground, both treated as single-region clear skies
     logical :: is_clear_sky_layer(0:nlev+1)
 
-    ! Temporaries to speed up summations
-    real(jprb) :: sum_dn, sum_up
-    
     ! Index of the highest cloudy layer
     integer :: i_cloud_top
 
@@ -251,7 +248,9 @@
       ! Section 3: Clear-sky calculation
       ! --------------------------------------------------------
       if (.not. config%do_lw_aerosol_scattering) then
-        ! No scattering in clear-sky flux calculation
+        ! No scattering in clear-sky flux calculation; note that here
+        ! the first two dimensions of the input arrays are unpacked
+        ! into vectors inside the routine  
         call calc_no_scattering_transmittance_lw(ng*nlev, od(:,:,jcol), &
         &  planck_hl(:,1:nlev,jcol), planck_hl(:,2:nlev+1,jcol), &
         &  trans_clear, source_up_clear, source_dn_clear)
@@ -264,22 +263,12 @@
              &  flux_up_clear, flux_dn_clear)
 
       else
-<<<<<<< HEAD
-        ! Do LW aerosol scattering
-        call calc_reflectance_transmittance_lw(ng*nlev, &
+        ! Scattering in clear-sky flux calculation
+        call calc_ref_trans_lw(ng*nlev, &
             &  od(:,:,jcol), ssa(:,:,jcol), g(:,:,jcol), &
             &  planck_hl(:,1:nlev,jcol), planck_hl(:,2:nlev+1,jcol), &
             &  ref_clear, trans_clear, &
             &  source_up_clear, source_dn_clear)
-
-=======
-        ! Scattering in clear-sky flux calculation
-        call calc_ref_trans_lw(ng*nlev, &
-             &  od(:,:,jcol), ssa(:,:,jcol), g(:,:,jcol), &
-             &  planck_hl(:,1:nlev,jcol), planck_hl(:,2:nlev+1,jcol), &
-             &  ref_clear, trans_clear, &
-             &  source_up_clear, source_dn_clear)
->>>>>>> 5ee0214b
         ! Use adding method to compute fluxes
         call adding_ica_lw(ng, nlev, &
              &  ref_clear, trans_clear, source_up_clear, source_dn_clear, &
@@ -290,7 +279,6 @@
       if (config%do_clear) then
         ! Sum over g-points to compute broadband fluxes
         do jlev = 1,nlev+1
-<<<<<<< HEAD
           sums_up = 0.0_jprb; sums_dn = 0.0_jprb
 #ifdef __NEC__
           !NEC$ shortloop
@@ -305,26 +293,11 @@
           flux%lw_dn_clear(jcol,jlev) = sums_dn
        end do
 
-        ! Store surface spectral downwelling fluxes
-        flux%lw_dn_surf_clear_g(:,jcol) = flux_dn_clear(:,nlev+1)
-=======
-          sum_up = 0.0_jprb
-          sum_dn = 0.0_jprb
-          !$omp simd reduction(+:sum_up, sum_dn)
-          do jg = 1,ng
-            sum_up = sum_up + flux_up_clear(jg,jlev)
-            sum_dn = sum_dn + flux_dn_clear(jg,jlev)
-          end do
-          flux%lw_up_clear(jcol,jlev) = sum_up
-          flux%lw_dn_clear(jcol,jlev) = sum_dn
-        end do
-
         ! Store surface spectral downwelling fluxes / TOA upwelling
         do jg = 1,ng
           flux%lw_dn_surf_clear_g(jg,jcol) = flux_dn_clear(jg,nlev+1)
           flux%lw_up_toa_clear_g (jg,jcol) = flux_up_clear(jg,1)
         end do
->>>>>>> 5ee0214b
         ! Save the spectral fluxes if required
         if (config%do_save_spectral_flux) then
           do jlev = 1,nlev+1
@@ -423,7 +396,7 @@
           end do
 
           if (config%do_lw_cloud_scattering) then
-            call calc_reflectance_transmittance_lw(ng*2, &
+            call calc_ref_trans_lw(ng*2, &
             &  od_total(:,2:nregions), ssa_total(:,2:nregions), g_total(:,2:nregions), &
             &  planck_hl_top(:,2:nregions), planck_hl_bot(:,2:nregions), &
             &  reflectance(:,2:nregions,jlev), transmittance(:,2:nregions,jlev), &
@@ -530,56 +503,17 @@
 
       ! Section 6: Compute fluxes up to top-of-atmosphere
       ! --------------------------------------------------------
-<<<<<<< HEAD
-=======
-      ! Section 6: Copy over downwelling fluxes above cloud top
-      ! --------------------------------------------------------
-      do jlev = 1,i_cloud_top
-        if (config%do_clear) then
-          ! Clear-sky fluxes have already been averaged: use these
-          flux%lw_dn(jcol,jlev) = flux%lw_dn_clear(jcol,jlev)
-          if (config%do_save_spectral_flux) then
-            flux%lw_dn_band(:,jcol,jlev) = flux%lw_dn_clear_band(:,jcol,jlev)
-          end if
-        else
-          sum_dn = 0.0_jprb
-          !$omp simd reduction(+:sum_dn)
-          do jg = 1,ng
-            sum_dn = sum_dn + flux_dn_clear(jg,jlev)
-          end do
-          flux%lw_dn(jcol,jlev) = sum_dn
-          if (config%do_save_spectral_flux) then
-            call indexed_sum(flux_dn_clear(:,jlev), &
-                 &           config%i_spec_from_reordered_g_lw, &
-                 &           flux%lw_dn_band(:,jcol,jlev))
-          end if
-        end if
-      end do
-
-      ! --------------------------------------------------------
-      ! Section 7: Compute fluxes up to top-of-atmosphere
-      ! --------------------------------------------------------
-
->>>>>>> 5ee0214b
       ! Compute the fluxes just above the highest cloud
 
       flux_up(:,1) = total_source(:,1,i_cloud_top) &
            &  + total_albedo(:,1,i_cloud_top)*flux_dn_clear(:,i_cloud_top)
       flux_up(:,2:) = 0.0_jprb
-
-      sum_up = 0.0_jprb
-      !$omp simd reduction(+:sum_up)
-      do jg = 1,ng
-        sum_up = sum_up + flux_up(jg,1)
-      end do
-      flux%lw_up(jcol,i_cloud_top) = sum_up
-
+      flux%lw_up(jcol,i_cloud_top) = sum(flux_up(:,1))
       if (config%do_save_spectral_flux) then
         call indexed_sum(flux_up(:,1), &
              &           config%i_spec_from_reordered_g_lw, &
              &           flux%lw_up_band(:,jcol,i_cloud_top))
       end if
-<<<<<<< HEAD
       ! do jlev = i_cloud_top-1,1,-1
       do jlev = i_cloud_top,1,-1
         if (jlev /= i_cloud_top) then
@@ -595,16 +529,6 @@
           end do 
           flux%lw_up(jcol,jlev) = sums_up
         end if 
-=======
-      do jlev = i_cloud_top-1,1,-1
-        flux_up(:,1) = trans_clear(:,jlev)*flux_up(:,1) + source_up_clear(:,jlev)
-        sum_up = 0.0_jprb
-        !$omp simd reduction(+:sum_up)
-        do jg = 1,ng
-          sum_up = sum_up + flux_up(jg,1)
-        end do
-        flux%lw_up(jcol,jlev) = sum_up
->>>>>>> 5ee0214b
         if (config%do_save_spectral_flux) then
           if (jlev /= i_cloud_top) then
             call indexed_sum(flux_up(:,1), &
@@ -631,6 +555,7 @@
           flux%lw_dn(jcol,:) = sum(flux_dn_clear(:,jlev))
         end if
       end do
+      flux%lw_up_toa_g(:,jcol) = sum(flux_up,2)
 
       ! --------------------------------------------------------
       ! Section 8: Compute fluxes down to surface
@@ -680,7 +605,6 @@
         end if ! Otherwise the fluxes in each region are the same so nothing to do
 
         ! Store the broadband fluxes
-<<<<<<< HEAD
         sums_up = 0.0_jprb; sums_dn = 0.0_jprb
         if (is_clear_sky_layer(jlev) .and. is_clear_sky_layer(jlev+1)) then
 #ifdef __NEC__
@@ -705,19 +629,6 @@
         end if
         flux%lw_up(jcol,jlev+1) = sums_up
         flux%lw_dn(jcol,jlev+1) = sums_dn
-=======
-        sum_up = 0.0_jprb
-        sum_dn = 0.0_jprb
-        do jreg = 1,nregions
-          !$omp simd reduction(+:sum_up, sum_dn)
-          do jg = 1,ng
-            sum_up = sum_up + flux_up(jg,jreg)
-            sum_dn = sum_dn + flux_dn(jg,jreg)
-          end do
-        end do
-        flux%lw_up(jcol,jlev+1) = sum_up
-        flux%lw_dn(jcol,jlev+1) = sum_dn
->>>>>>> 5ee0214b
 
         ! Save the spectral fluxes if required
         if (config%do_save_spectral_flux) then
