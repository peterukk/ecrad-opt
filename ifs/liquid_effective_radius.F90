--- conflicted
+++ resolved
@@ -31,11 +31,7 @@
 ! -------------------------------------------------------------------
 
 USE PARKIND1 , ONLY : JPIM, JPRB
-<<<<<<< HEAD
-USE YOMHOOK  , ONLY : LHOOK, DR_HOOK
-=======
 USE YOMHOOK  , ONLY : LHOOK, DR_HOOK, JPHOOK
->>>>>>> e7c1f632
 USE YOERAD   , ONLY : TERAD
 USE YOERDU   , ONLY : REPLOG, REPSCW
 USE YOMLUN   , ONLY : NULERR
