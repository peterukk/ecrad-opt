<<<<<<< HEAD
version 1.5
	- Added ecCKD gas optics scheme and generalized cloud description
	- Optimized the LW Tripleclouds solver for cloud but not aerosol
	  scattering
	- Added general spectral description of aerosol, compatible with
	  ecCKD gas optics model
	- Added 50 CKDMIP test profiles in test/ckdmip directory
	- General cloud and aerosol optics controlled with
	  use_general_cloud_optics and use_general_aerosol_optics
	- Added use_thick_cloud_spectral_averaging config vector
	  corresponding to cloud_type_name
	- Generalized clouds and aerosols can compute optical properties
	  per g-point or band, controlled with
	  do_cloud_aerosol_per_[lw|sw]_g_point
	- Default is to average albedo/emissivity source data to ecRad
	  bands/g-points, rather than just to find the nearest value
	  (i.e. do_nearest_spectral_sw_albedo and
	  do_nearest_spectral_lw_emiss are now false by default)
	- Replaced dry_sw_aerosol_mass_extinction and
	  aerosol_sw_extinction routines with dry_aerosol_mass_extinction
	  and aerosol_extinction, which take wavelength rather than band
	  number
	- "make GPROF=1" compiles with -pg option for the GNU profiler
	- For consistency with IFS, "PARKIND1_SINGLE" is now the
	  preprocessor variable to detect single precision
	- "make OMPFLAG=-DNO_OPENMP" compiles without OpenMP
	- Generalized aerosol has ability to read old-style aerosol
	  property files in predefined (e.g. RRTM) bands into the spectral
	  intervals of the ecCKD gas optics scheme
	- Added radiation_config:do_save_aerosol_optics namelist option to
	  save aerosol optical properties in aerosol_optics.nc, and "make
	  test_aerosol_averaging" in test/ifs to test the various
	  combinations of gas optics scheme and aerosol optics file

version 1.4.2 (21 June 2021)
=======
version 1.4.2 (15 October 2021)
>>>>>>> 3829d067
	- radiation_config:do_write_double_precision writes fluxes as
	  doubles in NetCDF file, which reduces noise in heating rate
	  differences between two experiments
	- Added use_vectorizable_generator for vectorizable random number
	  generator that speeds-up McICA solver on NEC hardware
	- Numerous modifications to improve performance on DWD's NEC but
	  which don't affect performance on Intel
	- Removed unused radsurf code - use SPARTACUS-Surface instead

version 1.4.1 (17 March 2021)
	- Added Jupyter notebook to the practical directory

version 1.4.0 (5 November 2020)
	- Replaced OpenIFS license with Apache License (version 2.0) and
	  added copyright statements to each file
	- Bug fix in cum_cloud_cover_exp_exp that was triggered if exactly
	  zero overlap parameter between cloud objects
	- Corrected the metadata in fu_ice_scattering_rrtm.nc for the
	  meaning of the coefficients representing the single-scattering
	  albedo (or mass absorption coefficient) of ice in the longwave
	- Fixed bug in McICA solvers in single-precision where ssa*od can
	  underflow to zero even when the terms individually are larger than
	  zero

version 1.3.1 (10 August 2020)
	- Functional Dr Hook added by Ioan Hadade, enabled with "make
	  DR_HOOK=1"
	- Fix from Daniel Rieger in ifsrrtm/srtm_taumol[16-29].F90,
	  correcting a bug that violated bit-reproducibility when changing
	  the number of MPI tasks
	- Makefile_include.cray added by Ioan Hadade so that "make
	  PROFILE=cray" uses the Cray compiler, if available
	- Added securities to Fu ice optics: re <= 100um and g < 1
	- Added securities to SOCRATES liquid optics: 1.2um <= re <= 50um

version 1.3.0 (20 March 2020)
	- Corrected shortwave band fluxes in Cloudless and Homogeneous
	  solvers, which scaled the direct downwelling spectral flux by the
	  cosine of the solar zenith angle twice
	- Write "experiment" global attribute to output if
	  radiation_config variable "experiment_name" is present
	- Previously overlap_decorr_length_scaling=0.0 was ignored; now it
	  implements random overlap
	- Added the ecRad practical exercises to the "practical" directory
	- Removed non-functioning hooks to PSRAD code

version 1.2.0 (30 October 2019)
	- Increased default minimum cloud effective size to 100 m
	  (although 500 m is used in the IFS for better SPARTACUS
	  stability)
	- Reduced max_cloud_od to 16 for SPARTACUS stability
	- Allow water vapour to be specified by "h2o_mmr" or "h2o_vmr" if
	  "q" not present in input file
	- Fixed effective_size_scaling namelist variable, broken in v1.1.8
	- cos_solar_zenith_angle not needed if do_sw=false
	- skin_temperature set to lowest air temperature if not provided
	- Warning issued if default solar_irradiance of 1366 is used
	- Added radiation_config namelist variable "vmr_suffix_str"
	  (default "_vmr") to enable the expected variable names containing
	  gas volume mixing ratios to be overridden
	- Use the nf-config utility to set NETCDF_INCLUDE and NETCDF_LIB

version 1.1.10 (8 April 2019)
	- Renamed occurrences of "encroachment" with "entrapment" to match
	  terminology of Hogan et al. entrapment paper, but namelist
	  interface still accepts sw_encroachment_name (sw_entrapment_name
	  preferred) and encroachment_scaling (overhang_factor preferred).
	- Added gas%scale routine to scale gas concentrations and namelist
	  parameters driver_config%co2_scaling (and all gases) so that users
	  can easily test the effect of, for example, doubling CO2 or
	  setting it to zero.
	- Fixed parameterization of cloud scales in radiation_cloud to
	  optionally take as input the range of columns to process.
	- Redefined use of scale_factor in radiation_gas.F90

version 1.1.9 (9 Feb 2019)
	- Mapping from albedo/emissivity intevals to bands may be done as
	  before by selecting the nearest interval to the centre of each
	  band, or now by computing the fractional overlap of each interval
	  with each band.  This is controlled by the
	  do_nearest_spectral_[sw_albedo|lw_emiss] configuration parameter
	- The user can specify the spectral range of the albedo/emissivity
	  intervals using namelist parameters
	  [sw_albedo|lw_emiss]_wavelength_bound and
	  i_[sw_albedo|lw_emiss]_index, or calling the
	  config%define_[sw_albedo|lw_albedo]_intervals routines before
	  calling setup_radiation, which does the actual mapping once the
  	  ecRad bands are known
	- Parameterize cloud separation scale via radiation_driver
	  namelist options "cloud_separation_scale_[toa|surface|power]"
	- radiation_driver:do_correct_unphysical_inputs namelist option
	  does not simply warn about unphysical inputs (e.g. negative gas
	  concentrations) but fixes them
	- Replaced LwDiffusivity by 2.0 in
	  radiation_two_stream:calc_frac_scattered_diffuse_sw, which is
	  more consistent with the Zdunkowski scheme, but has a very small
	  effect

version 1.1.8 (17 January 2019)
	- easy_netcdf.F90 allows for reading and writing slices of larger
	  arrays and writing HDF5 files, overcoming the maximum array size
	  limitation of classic NetCDF files
	- cloud%inv_inhom_effective_size allows different effective sizes
	  for cloud inhomogeneities and cloud boundaries in SPARTACUS,
	  important for realistic behaviour when cloud fraction is near one,
	  and can be specified directly in the NetCDF input file
	- The namelist variable "do_ignore_inhom_effective_size" in
	  "driver_config" means that "inv_inhom_effective_size" will be
	  ignored if it is present in the file, reverting to the old
	  behaviour
	- Alternative input variables "inv_cloud_effective_separation" and
	  "inv_inhom_effective_separation" allow cloud structure for
	  SPARTACUS to be specified in a way less dependent on cloud
	  fraction
	- If "inv_cloud_effective_separation" provided but not
	  "inv_inhom_effective_separation" then the effective size of
	  inhomogeneities is computed as that for the clouds themselves
	  multiplied by the "cloud_inhom_separation_factor" namelist
	  variable from "driver_config" (or 1 if not provided).
	- Check physical bounds of inputs to radiation interface
	- [aerosol|ice|liq]_optics_override_file_name now read from namelist
	- radiation_homogeneous_[sl]w.F90 now stores spectral flux
	  profiles, if required

version 1.1.7 (8 January 2019)
	- Added "Cloudless" solvers in shortwave and longwave
	- Writing radiative_properties*.nc files now thread-safe
	- Fixed segmentation fault in solver_tripleclouds_sw when
	  do_save_spectral_flux .and. .not. do_sw_direct
	- Initialize shortwave properties in radiation_ifs_rrtm in case
	  sun is below horizon, needed for some compiler options
	- Modified test/ifs/ecrad_meridian.nc to allow sun to go below
	  horizon, rather than including the online correction for Earth
	  curvature.
	- Modified driver/ecrad_driver_read_input.F90 so that if sw_albedo
	  and lw_emissivity override namelist parameters are provided, they
	  don't also need to be provided in the input files

version 1.1.6 (17 December 2018)
	- Generalized "alpha" overlap matrix calculation to allow for
	  possibility that the two cloudy regions in the Tripleclouds
	  assumption are not of equal size
	- Introduced radiation_regions.F90 to compute region fractions and
	  optical depth scalings at the same time
	- New gamma distribution behaviour in Tripleclouds and SPARTACUS:
	  if fractional standard deviation FSD > 1.5 then use non-equal
	  fractions for the two cloudy regions, which better predicts
	  fluxes. Also set a minimum optical depth scaling of 1/40, which
	  means that Tripleclouds and SPARTACUS will give slightly different
	  fluxes from before (< 0.1 W m-2) even for FSD < 1.5
	- SPARTACUS shortwave encroachment uses new fast_expm_exchange
	  routine given that matrix to be exponentiated has a regular structure
	- Execution halts if gases not provided with 0 (well-mixed) or 2
	  dimensions; before execution silently continued with these gases
	  not present

version 1.1.5 (15 September 2018)
	- Added "Zero" option for sw_encroachment_name, which turns off
	  not only encroachment due to horizontal transport within regions,
	  but also encroachment due to horizontal transport between regions

version 1.1.4 (13 September 2018)
	- Added "Fractal" option for sw_encroachment_name, which makes a
	  better assumption about the cloud size distribution than
	  "Computed" in the part that uses the horizontal radiation
	  migration distance to work out how much exchange has occurred
	  under regions

version 1.1.3 (4 September 2018)
	- Added (shortwave) encroachment_scaling to namelist, configuring
	  how one assumes cloud boundaries line up in adjacent layers: 0.0
	  (the boundaries line up to the greatest extent possible given the
	  overlap parameter) and 1.0 (the boundaries line up to the minimum
	  extent possible, which was the old behaviour)
	- Fixed related minor bug where encroachment transfer rate was
	  computed from the edge lengths in the wrong layer

version 1.1.2 (3 September 2018)
	- Added Python script test/ifs/plot_ifs.py (thanks to Alessio
	  Bozzo)
	- Bug fix in calculation of direct horizontal migration distance
	  in radiation_spartacus_sw.F90
	- Added namelist parameter min_cloud_effective_size to help with
	  stability of SPARTACUS

version 1.1.1 (29 August 2018)
	- Complete reformulation of the calculation of horizontal
	  migration distances in radiation_spartacus_sw.F90
	- Option to set particulate single-scattering albedo and asymmetry
	  factor via namelist in LW and SW monochromatic case

version 1.1.0 (21 August 2018)
	- Clean-up for release
	- Updated test/i3rc/duplicate_profiles.sh to work with latest nco
	  tools

version 1.0.16 (7 May 2018)
	- "make PRINT_ENCROACHMENT_DATA=1" prints encroachment data from
	  SPARTACUS shortwave solver to units 101 and 102, which can be
	  tested with test/i3rc/plot_encroachment.m
	- Enabled radsurf canopies to include longwave gas
	  absorption/emission at full spectral resolution
	- Monochromatic shortwave properties now more consistent with 0.55
	  micron wavelength (g=0.86, ssa=0.999999, delta-Eddington applied)
	- Now pass in KLEV rather than a structure to ifsrrtm routines

version 1.0.15 (18 April 2018)
	- Added capability to provide aerosol optical properties rather
	  than mixing ratios, implemented via the add_aerosol_optics_direct
	  routine
	- Removed dummy "method" argument to calc_two_stream_gammas_?w
	- Removed a large number of unused dummy arguments
	- Updated README and test/ifs/ecrad_meridian_default_out_REFERENCE.nc

version 1.0.14 (23 March 2018)
	- Large number of improvements and fixes to the treatment of urban
	  areas

version 1.0.13 (14 March 2018)
	- Extra securities on transmittance, reflectance etc. in shortwave
	  SPARTACUS solver
	- Reduced default max_cloud_od for SPARTACUS solver to 18 for
	  stability
	- Finally fixed permute option when writing 3D array using
	  easy_netcdf.F90

version 1.0.12 (22 February 2018)
	- Optimized radiation_ifs_rrtm.F90 and radiation_cloud_generator.F90

version 1.0.11 (20 February 2018)
	- Corrected "computed encroachment" in SPARTACUS shortwave solver
	  to propagate migration distances according to overlap rules
	- Default configuration file in test/ifs directory is for Cycle
	  46R1 of IFS, which includes longwave scattering, fixes LW ice
	  optics bug and computes shortwave delta-Eddington scaling for
	  particulates only

version 1.0.10 (23 October 2017)
	- Added single precision option: compile with "make
	  SINGLE_PRECISION=1"
	- easy_netcdf can read 4D arrays (thanks to Alessio Bozzo)
	- Renamed single-character variables
	- New data/yi_ice_scattering_rrtm.nc with longwave extinction
	  rather than absorption coefficient (thanks to Mark Fielding)
	- Added security on n_scat_diffuse

version 1.0.9 (26 July 2017)
	- Refined shortwave SPARTACUS such that computed encroachment
	  estimates the number of diffuse scattering events and reduces the
	  migration distance accordingly
	- Optimized calculation of longwave reflection/transmission coeffs

version 1.0.8 (22 July 2017)
	- Added lognormal/gamma cloud PDF options that affect McICA,
	  Tripleclouds and SPARTACUS solvers: namelist entry
	  "cloud_pdf_shape_name" can be "Lognormal" or "Gamma" (default
	  "Gamma")
	- radiation_driver can read "iseed" variable for seeding the McICA
	  cloud generator
	- Added Yi et al. (2013) ice optics model (thanks to Mark
	  Fielding): namelist entry ice_model_name="Yi"

version 1.0.7 (7 July 2017)
	- Bug fix in reformulated SPARTACUS solver

version 1.0.6 (4 July 2017)
	- Reformulated shortwave SPARTACUS solver to have the option of
	  explicitly computing "encroachment" (what Shonk & Hogan called
	  "anomalous transport") accounting for expected horizontal
	  migration distance during a reflection event

version 1.0.5 (29 June 2017)
	- Added "urban" tile type

version 1.0.4 (24 April 2017)
	- Added "flat" and "vegetation" tile types
	- Added "make DEBUG=1" option for turning on debug flags

version 1.0.3 (11 April 2017)
	- Converted code to use "surface" type for multi-tile surfaces in
 	  future

(version 1.0.2surface - unstable intermediate version)

version 1.0.1 (15 February 2017)
	- Fixed Makefile options for PGI Fortran
	- Removed erroneous commas from test/i3rc/Makefile
	- Renamed variables shadowing intrinsics "scale" and "index"

version 1.0 (13 February 2017)
	- Read RADRRTM and RADSRTM from data directory
	- Renamed "PROFILE" in test/i3rc/Makefile to avoid clash with use
	  of the same name in top-level Makefile

version 0.9.48 (13 January 2017)
	- test/ifs now includes a test where aerosol is turned off, and a
	  reference output NetCDF file so that the compilation can be checked

version 0.9.47 (9 January 2017)
	- Can specify output precision via "is_double" argument in easy_netcdf
	- save_inputs stores iseed in double precision
	- test/i3rc contains I3RC test case
	- test/ifs contains IFS test case
	- Preliminary "Baran-2017" ice optics scheme: a new
	  parameterization derived from the Baran et al. (2016) ice optical
	  properties

version 0.9.46 (3 January 2017)
	- Added mcica_bidisperse.nc to enable McICA to reproduce the
	  two-mode PDF used by the Tripleclouds and SPARTACUS schemes

version 0.9.45 (25 November 2016)
	- Added OpenIFS license
	- Changed build system to use Makefile_include.<prof> files
	- Renamed package from "spartacus" to "ecrad"
	- Fixed writing of 3D arrays in easy_netcdf to permute
	  withorder=i_permute_3d(i_permute_3d)
	- Offline code can be run on input data written by
	  radiation_save:save_inputs
	- New file socrates_droplet_scattering_rrtm.nc with manually
 	  changed coefficients for shortwave band 11 to prevent singularity
	  in SSA calculation at re=25.733um.  Note that there is still a
	  singularity at re=1.63um in shortwave optical depth in band 10,
	  so effective radius should be capped to the range 2-50 microns.

version 0.9.44 (22 October 2016)
	- Revised aerosol scattering file aerosol_ifs_rrtm_43R1.nc
	- Fixed radiation_cloud_cover: it could access arrays out of
	  bounds - provided that the memory address was accessible this
	  would have had no impact since the data were not used

version 0.9.43 (23 September 2016)
	- RADRRTM and RADSRTM can now be read from directory in
	  environment variable "DATA"
	- do_fu_lw_ice_optics_bug is now a namelist option
	- Added Baran 2016 ice optics option
	- Optimized calculation of Planck function
	- Better ordered the printing of configuration information
	- Added configCY43R3.nam to match expected configuration in ECMWF
	  IFS cycle 43R3

version 0.9.42 (31 August 2016)
	- Optimized radiation_ifs_rrtm.F90 and added
	  rrtm_gas_optical_depth.F90 to replace rrtm_gasabs1a_140gp.F90
	- Optimized calc_two_stream_gammas_sw
	- Added Tripleclouds solvers in longwave and shortwave

version 0.9.41 (16 August 2016)
	- Added possibility to reproduce IFS bug in longwave ice where
	  single scattering albedo is one minus what it should be
	- Ensure initialization to zero of [od/ssa/g]_[sw/lw]_[liq/ice]
	  variables in radiation_cloud_optics.F90
	- Removed Dr Hook calls for small routines called many times:
	  everything in radiation_two_stream, plus
	  radiation_aerosol_optics_data:calc_rh_index, calc_liq_optics_*,
	  calc_ice_optics_*

version 0.9.40 (14 July 2016)
	- Updated files in ifs directory

version 0.9.39 (22 June 2016)
	- Renamed cloud_cover_* routines to cum_cloud_cover_* since they
	  compute the cumulative cloud cover, and added a "cloud_cover"
	  function that does actually compute the total cloud cover (only)
	- Use gamma rather than lognormal distribution for McICA to better
	  match the current IFS
	- radiation_cloud::set_overlap_param now uses the correct layer
	  separation from temperature and pressure, rather than an
	  approximate one using a constant atmospheric scale height
	- radiation_cloud_generator now correlates cloud inhomogeneities
	  between non-adjacent layers if the Exp-Exp overlap scheme is used
	- radiation_cloud_cover::cum_cloud_cover_exp_exp now checks for
	  pair_cloud_cover not consistent with the cumulative cloud cover
	  profile

version 0.9.38 (2 June 2016)
	- Added Tegen climatology data file and modified
	  radiation_aerosol_optics_data to read data files that don't
	  contain hydrophilic aerosols
	- Added Slingo (1989) and Lindner and Li (2000) liquid droplet
	  optics parameterizations for backwards compatibility with the IFS,
	  although note that Slingo (1989) has been found to have errors

version 0.9.37 (17 May 2016)
	- Added do_3d_lw_multilayer_effects to mirror the same for
	  shortwave.  This controls whether off-diagonal elements are
	  permitted in the total_albedo matrix - these represent the
	  probability that downwelling radiaton exiting a region is
	  reflected up in another region.  This may be due to transport
	  through cloud sides, or due to "anomalous" horizontal transport
	  where fluxes are homogenized in regions.  Unlike in the shortwave,
	  this option is not forced on if 3D effects are enabled; in fact,
	  it is probably better to turn it off in both 1D and 3D cases
	  because this homogenization is not likely to occur to any
	  significant degree in the longwave.
	- Added capability to select single/double precision in
	  easy_netcdf.F90, and radiative properties are now stored in double
	  precision.
	- Changed verbosity settings of driver: 2 = print *all* setup
 	  info, 3 = also print numbers of current profiles being processed.
	- radiation_ifs_rrtm now checks solar zenith angle for positivity
	  to decide whether to set incident solar radiation to zero


version 0.9.36 (10 May 2016)
	- Bug fix in radiation_monochromatic.F90: Planck profile calculation
	- Maximum 3D transfer rate is now configurable (max_3d_transfer_rate)
	- Inverse effective cloud size can be specified separately for eta
	  in the bands 0-0.45, 0.45-0.8 and 0.8-1 via high_inv_eff_size,
	  middle_inv_eff_size, low_inv_eff_size in the radiation_config
	  namelist.
	- License and copyright now in LICENSE and NOTICE; COPYING has
	  been removed
	- "ifs" directory added illustrating how the radiation scheme is
	  called from the IFS, including the routines for computing cloud
	  particle effective radius.

version 0.9.35 (29 April 2016)
	- Added Exponential-Exponential overlap capability to match
	  original IFS Raisanen cloud generator
	- Overlap in McICA can be selected with overlap_scheme_name in
	  namelist = Exp-Exp, Exp-Ran or Max-Ran
	- Removed test on od_over_mu0 in
	  calc_reflectance_transmittance_sw, which speeds up IFS
	  implementation
	- In same routine, increased minimum "k^2" to 1.0e-12_jprb which
	  removes noise in clear-sky upwelling versus solar zenith angle

version 0.9.34 (20 April 2016)
	- Added option to do delta-Eddington scaling after merging with
	  gases, which seems less "correct", but is how the original IFS
	  scheme works
	- Delta-Eddington now a header file included by several modules
	- Clarified that RRTMG license is now BSD 3-clause

version 0.9.33 (March 2016)
	- Removed PS-Rad implementation of RRTMG
	- Added delta-Eddington scaling of aerosol scattering properties

version 0.9.32 (17 March 2016)
	- Slight change to the way that cloud overlap is specified
	- Added aerosol optics data files matching IFS cycles
	- Default aerosol file is aerosol_ifs_rrtm_42R1.nc

version 0.9.31 (26 January 2016)
	- Print out description of aerosol types being used
	- Added iverbosesetup in order to specify separately the verbosity
	  of the setup and normal execution parts
	- Removed "is_verbose" from namelist
	- Removed "ncol" as an argument from the solvers
	- PS-Rad RRTMG option now prefixed by PSRAD in the code and the
	  directory structure; radiation_ifsrrtm renamed to
	  radiation_ifs_rrtm

version 0.9.30 (16 January 2016)
	- Bug fix: if layer overcast and only 2 regions then 3D
	  calculations not performed
	- Split cloud optics into separate source files

version 0.9.29 (7 January 2016)
	- Support for separate direct and diffuse shortwave albedos
	- Explicit loop indices in radiation_adding_ica_*w and
	  radiation_ifsrrtm speeds these routines up somewhat
	- Added capability to calculate longwave derivatives for Hogan &
	  Bozzo (2015) method
	- Faster longwave McICA solver if cloud scattering not represented
	- Added homogeneous solvers

version 0.9.28 (17 November 2015)
	- Added some comments to McICA parts and cleaned up

version 0.9.27 (13 November 2015)
	- Capped the transfer rate between regions in 3D SPARTACUS to "10"
	  per layer, equivalent to an optical depth of 10
	- Fixed cloud cover calculation in cloud generator
	- Fixed bug in McICA LW where surface Planck function taken from
	  wrong column
	- Optimized SW reflectance transmittance: use simple expression
	  for optically thin points

version 0.9.26 (6 November 2015)
	- Added no-scattering solver for McICA longwave, typically used in
	  clear skies when aerosol scattering is turned off

version 0.9.25 (4 November 2015)
	- Reordered gas and cloud optical properties to have g-point
	  varying fastest, leading to a significant speed-up

version 0.9.24 (4 November 2015)
	- Added possibility for radiation to be transported directly
	  between regions a and c, via clear_to_thick_fraction
	- Added capability for direct beam from overhead sun to pass
	  through cloud sides, to improve 3D effect for overhead sun
	- Read McICA PDF look-up table from mcica_lognormal.nc to
	  radiation_pdf_sampler.F90
	- Verified McICA cloud generator
	- Added capability to interpret overlap parameter as Hogan &
	  Illingworth's "alpha" rather than Shonk et al.'s "beta", made this
	  the default and verified that McICA and SPARTACUS give the same
	  total cloud cover.
	- Added capability to repeat calculation multiple times for better
	  profiling
	- Gas optics unit scaling now done all at once to avoid bugs
	  associated with part of mixing_ratio array being in one unit and
	  another part being in another unit (for the same gas)
	- Some optimization of gamma calculations

version 0.9.23 (19 October 2015)
	- Thresholds on gas optical depth now performed in
  	  radiation_ifsrrtm.F90 to avoid problems with unphysical ssa after
	  aerosol optics

version 0.9.22 (13 October 2015)
	- Protection for zero Kelvin in monochromatic Planck function
	- Check on dimensions read from aerosol optics file
	- Better diagnostic of aerosol settings in print_config
	- Included longwave internal radiation distribution
	  parameterization for 3D (config%do_lw_side_emissivity)
	- Added requirement for non-zero water content in
	  radiation_spartacus_?w.F90

version 0.9.21
	- Fixed the monochromatic option

version 0.9.20
	- Bug fixes in radiation_matrix.F90 and radiation_ifsrrtm.F90
	- Better printing of the configuration in radiation_config.F90

version 0.9.19 (not a stable version)
	- Moved solar irradiance from config to single_level

version 0.9.18
	- Module radiation_io for abort and output units
	- Started shortwave McICA implementation
	- Better IFS compatibility
	- Revised config_type structure

version 0.9.17
	- Optical depth thresholds now in the radiation namelist as
	  max_gas_od_3d and max_cloud_od
	- Can process limited number of columns via istartcol and iendcol
	  in the radiation_driver namelist
	- Fixed bug where upwelling longwave surface clear-sky flux was
	  underestimated if a cloud was present in lowest model level
	- Incoming solar flux scaled in radiation_ifsrrtm to match
	  requested TSI

version 0.9.16
	- Rather than turning off 3D radiation if OD in a region is too
	  high, we cap the OD of the cloud and still do 3D calculations.
	  Note that to enable 3D effect to be calculated, this is done even
	  if 3D effects are turned OFF.

version 0.9.15
	- Added capability to output fluxes per g-point with
	  do_save_gpoint_flux
	- Check for "ghost" clouds (zero water content, non-zero cloud
	  fraction)
	- 3D radiation only called if optical depth of gas < 8 and total
	  optical depth of thickest region < 30

version 0.9.14
	- Cleaned up the text output via separate "iverbose" config
	  variables for the driver and the main radiation code

version 0.9.13
	- driver/radiation_driver_config.F90 now handles the aspects of
	  the configuration that are limited to the driver rather than the
	  radiation code itself

version 0.9.12
	- Now use IFS version of RRTM-G gas optics
	- g_lw zeroed in radiation_interface

version 0.9.11
	- Monochromatic is now a run-time rather than compile-time option
	- Option to output spectral fluxes

version 0.9.10
	- Added overlap_decorr_length_scaling option for namelists

version 0.9.9
	- Added IFS RRTM code in ifsrrtm/
	- Added "make resort" in work/ to provide re-sorted g points for
	   radiation_rrtm.f90

version 0.9.8
	- Better compatibility with IFS: added dr_hook, nulout,
          nulerr, abor1
	- easy_netcdf into utilities library
 	- Revised the variable name convention in radiation/*.f90 so
           that can be converted to IFS coding norms if required

version 0.9.7
	- Added Fu (1996) and Fu et al. (1998) ice optics

version 0.9.6
	- Implemented aerosols

version 0.9.5
	- Implemented ice optics

version 0.9.4
	- Combined clear-sky calculations into single spartacus call
	- Fixed the optimized matrix operations for shortwave sparsity

version 0.9.3
	- Fixed ozone in standard atmosphere profiles
	- Fixed bug in Meador-Weaver direct transmittance calculation

version 0.9.2
	- First beta release<|MERGE_RESOLUTION|>--- conflicted
+++ resolved
@@ -1,4 +1,3 @@
-<<<<<<< HEAD
 version 1.5
 	- Added ecCKD gas optics scheme and generalized cloud description
 	- Optimized the LW Tripleclouds solver for cloud but not aerosol
@@ -33,10 +32,7 @@
 	  test_aerosol_averaging" in test/ifs to test the various
 	  combinations of gas optics scheme and aerosol optics file
 
-version 1.4.2 (21 June 2021)
-=======
 version 1.4.2 (15 October 2021)
->>>>>>> 3829d067
 	- radiation_config:do_write_double_precision writes fluxes as
 	  doubles in NetCDF file, which reduces noise in heating rate
 	  differences between two experiments
