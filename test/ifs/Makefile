--- conflicted
+++ resolved
@@ -14,11 +14,8 @@
 CONFIG = configCY47R3.nam
 #CONFIG = configCY49R1.nam
 CONFIG_ECCKD = configCY49R1_ecckd.nam
-<<<<<<< HEAD
 CONFIG_RRTMGP = configRRTMGP.nam
-=======
 CONFIG_MIXED = configCY49R1_mixed.nam
->>>>>>> 5ee0214b
 
 # Typing "make" will run radiation scheme on IFS profiles
 all: test
