--- conflicted
+++ resolved
@@ -1,14 +1,9 @@
 #TEST = test_solver
 #TEST = test_cloud_generator
-<<<<<<< HEAD
-TEST = test_spartacus_math
-TEST = test_aerosol_optics_description
-TEST = test_fast_expm
-=======
 #TEST = test_spartacus_math
 #TEST = test_aerosol_optics_description
-TEST = test_random_number_generator
->>>>>>> d36f44b0
+#TEST = test_random_number_generator
+TEST = test_fast_expm
 
 # In dependency order:
 SOURCES = ecrad_driver_read_input.F90 \
